require 'set'

module Redwood

## subclasses should implement:
## - is_relevant?

class ThreadIndexMode < LineCursorMode
  DATE_WIDTH = Time::TO_NICE_S_MAX_LEN
  MIN_FROM_WIDTH = 15
  LOAD_MORE_THREAD_NUM = 20

  HookManager.register "index-mode-size-widget", <<EOS
Generates the per-thread size widget for each thread.
Variables:
  thread: The message thread to be formatted.
EOS

  HookManager.register "index-mode-date-widget", <<EOS
Generates the per-thread date widget for each thread.
Variables:
  thread: The message thread to be formatted.
EOS

  HookManager.register "mark-as-spam", <<EOS
This hook is run when a thread is marked as spam
Variables:
  thread: The message thread being marked as spam.
EOS

  register_keymap do |k|
    k.add :load_threads, "Load #{LOAD_MORE_THREAD_NUM} more threads", 'M'
    k.add_multi "Load all threads (! to confirm) :", '!' do |kk|
      kk.add :load_all_threads, "Load all threads (may list a _lot_ of threads)", '!'
    end
    k.add :cancel_search, "Cancel current search", :ctrl_g
    k.add :reload, "Refresh view", '@'
    k.add :toggle_archived, "Toggle archived status", 'a'
    k.add :toggle_starred, "Star or unstar all messages in thread", '*'
    k.add :toggle_new, "Toggle new/read status of all messages in thread", 'N'
    k.add :edit_labels, "Edit or add labels for a thread", 'l'
    k.add :edit_message, "Edit message (drafts only)", 'e'
    k.add :toggle_spam, "Mark/unmark thread as spam", 'S'
    k.add :toggle_deleted, "Delete/undelete thread", 'd'
    k.add :kill, "Kill thread (never to be seen in inbox again)", '&'
    k.add :flush_index, "Flush all changes now", '$'
    k.add :jump_to_next_new, "Jump to next new thread", :tab
    k.add :reply, "Reply to latest message in a thread", 'r'
    k.add :reply_all, "Reply to all participants of the latest message in a thread", 'G'
    k.add :forward, "Forward latest message in a thread", 'f'
    k.add :toggle_tagged, "Tag/untag selected thread", 't'
    k.add :toggle_tagged_all, "Tag/untag all threads", 'T'
    k.add :tag_matching, "Tag matching threads", 'g'
    k.add :apply_to_tagged, "Apply next command to all tagged threads", '+', '='
    k.add :join_threads, "Force tagged threads to be joined into the same thread", '#'
    k.add :undo, "Undo the previous action", 'u'
  end

  def initialize hidden_labels=[], load_thread_opts={}
    super()
    @mutex = Mutex.new # covers the following variables:
    @threads = []
    @hidden_threads = {}
    @size_widget_width = nil
    @size_widgets = []
    @date_widget_width = nil
    @date_widgets = []
    @tags = Tagger.new self

    ## these guys, and @text and @lines, are not covered
    @load_thread = nil
    @load_thread_opts = load_thread_opts
    @hidden_labels = hidden_labels + LabelManager::HIDDEN_RESERVED_LABELS
    @date_width = DATE_WIDTH

    @interrupt_search = false

    initialize_threads # defines @ts and @ts_mutex
    update # defines @text and @lines

    UpdateManager.register self

    @save_thread_mutex = Mutex.new

    @last_load_more_size = nil
    to_load_more do |size|
      next if @last_load_more_size == 0
      load_threads :num => size,
                   :when_done => lambda { |num| @last_load_more_size = num }
    end
  end

  def unsaved?; dirty? end
  def lines; @text.length; end
  def [] i; @text[i]; end
  def contains_thread? t; @threads.include?(t) end

  def reload
    drop_all_threads
    UndoManager.clear
    BufferManager.draw_screen
    load_threads :num => buffer.content_height
  end

  ## open up a thread view window
  def select t=nil, when_done=nil
    t ||= cursor_thread or return

    Redwood::reporting_thread("load messages for thread-view-mode") do
      num = t.size
      message = "Loading #{num.pluralize 'message body'}..."
      BufferManager.say(message) do |sid|
        t.each_with_index do |(m, *o), i|
          next unless m
          BufferManager.say "#{message} (#{i}/#{num})", sid if t.size > 1
          m.load_from_source!
        end
      end
      mode = ThreadViewMode.new t, @hidden_labels, self
      BufferManager.spawn t.subj, mode
      BufferManager.draw_screen
      mode.jump_to_first_open if $config[:jump_to_open_message]
      BufferManager.draw_screen # lame TODO: make this unnecessary
      ## the first draw_screen is needed before topline and botline
      ## are set, and the second to show the cursor having moved

      update_text_for_line curpos
      UpdateManager.relay self, :read, t.first
      when_done.call if when_done
    end
  end

  def multi_select threads
    threads.each { |t| select t }
  end

  ## these two methods are called by thread-view-modes when the user
  ## wants to view the previous/next thread without going back to
  ## index-mode. we update the cursor as a convenience.
  def launch_next_thread_after thread, &b
    launch_another_thread thread, 1, &b
  end

  def launch_prev_thread_before thread, &b
    launch_another_thread thread, -1, &b
  end

  def launch_another_thread thread, direction, &b
    l = @lines[thread] or return
    target_l = l + direction
    t = @mutex.synchronize do
      if target_l >= 0 && target_l < @threads.length
        @threads[target_l]
      end
    end

    if t # there's a next thread
      set_cursor_pos target_l # move out of mutex?
      select t, b
    elsif b # no next thread. call the block anyways
      b.call
    end
  end

  def handle_single_message_labeled_update sender, m
    ## no need to do anything different here; we don't differentiate
    ## messages from their containing threads
    handle_labeled_update sender, m
  end

  def handle_labeled_update sender, m
    if(t = thread_containing(m))
      l = @lines[t] or return
      update_text_for_line l
    elsif is_relevant?(m)
      add_or_unhide m
    end
  end

  def handle_simple_update sender, m
    t = thread_containing(m) or return
    l = @lines[t] or return
    update_text_for_line l
  end

  %w(read unread archived starred unstarred).each do |state|
    define_method "handle_#{state}_update" do |*a|
      handle_simple_update(*a)
    end
  end

  ## overwrite me!
  def is_relevant? m; false; end

  def handle_added_update sender, m
    add_or_unhide m
    BufferManager.draw_screen
  end

  def handle_single_message_deleted_update sender, m
    @ts_mutex.synchronize do
      return unless @ts.contains? m
      @ts.remove_id m.id
    end
    update
  end

  def handle_deleted_update sender, m
    t = @ts_mutex.synchronize { @ts.thread_for m }
    return unless t
    hide_thread t
    update
  end

  def handle_spammed_update sender, m
    t = @ts_mutex.synchronize { @ts.thread_for m }
    return unless t
    hide_thread t
    update
  end

  def handle_undeleted_update sender, m
    add_or_unhide m
  end

  def undo
    UndoManager.undo
  end

  def update
    old_cursor_thread = cursor_thread
    @mutex.synchronize do
      ## let's see you do THIS in python
      @threads = @ts.threads.select { |t| !@hidden_threads.member?(t) }.select(&:has_message?).sort_by(&:sort_key)
      @size_widgets = @threads.map { |t| size_widget_for_thread t }
      @size_widget_width = @size_widgets.max_of { |w| w.display_length }
      @date_widgets = @threads.map { |t| date_widget_for_thread t }
      @date_widget_width = @date_widgets.max_of { |w| w.display_length }
    end
    set_cursor_pos @threads.index(old_cursor_thread)||curpos

    regen_text
  end

  def edit_message
    return unless(t = cursor_thread)
    message, *crap = t.find { |m, *o| m.has_label? :draft }
    if message
      mode = ResumeMode.new message
      BufferManager.spawn "Edit message", mode
    else
      BufferManager.flash "Not a draft message!"
    end
  end

  ## returns an undo lambda
  def actually_toggle_starred t
    pos = curpos
    if t.has_label? :starred # if ANY message has a star
      t.remove_label :starred # remove from all
      UpdateManager.relay self, :unstarred, t.first
      lambda do
        t.first.add_label :starred
        UpdateManager.relay self, :starred, t.first
        regen_text
      end
    else
      t.first.add_label :starred # add only to first
      UpdateManager.relay self, :starred, t.first
      lambda do
        t.remove_label :starred
        UpdateManager.relay self, :unstarred, t.first
        regen_text
      end
    end
  end

  def toggle_starred
    t = cursor_thread or return
    undo = actually_toggle_starred t
    UndoManager.register "toggling thread starred status", undo, lambda { Index.save_thread t }
    update_text_for_line curpos
    cursor_down
    Index.save_thread t
  end

  def multi_toggle_starred threads
    UndoManager.register "toggling #{threads.size.pluralize 'thread'} starred status",
      threads.map { |t| actually_toggle_starred t },
      lambda { threads.each { |t| Index.save_thread t } }
    regen_text
    threads.each { |t| Index.save_thread t }
  end

  ## returns an undo lambda
  def actually_toggle_archived t
    thread = t
    pos = curpos
    if t.has_label? :inbox
      t.remove_label :inbox
      UpdateManager.relay self, :archived, t.first
      lambda do
        thread.apply_label :inbox
        update_text_for_line pos
        UpdateManager.relay self,:unarchived, thread.first
      end
    else
      t.apply_label :inbox
      UpdateManager.relay self, :unarchived, t.first
      lambda do
        thread.remove_label :inbox
        update_text_for_line pos
        UpdateManager.relay self, :unarchived, thread.first
      end
    end
  end

  ## returns an undo lambda
  def actually_toggle_spammed t
    thread = t
    if t.has_label? :spam
      t.remove_label :spam
      add_or_unhide t.first
      UpdateManager.relay self, :unspammed, t.first
      lambda do
        thread.apply_label :spam
        self.hide_thread thread
        UpdateManager.relay self,:spammed, thread.first
      end
    else
      t.apply_label :spam
      hide_thread t
      UpdateManager.relay self, :spammed, t.first
      lambda do
        thread.remove_label :spam
        add_or_unhide thread.first
        UpdateManager.relay self,:unspammed, thread.first
      end
    end
  end

  ## returns an undo lambda
  def actually_toggle_deleted t
    if t.has_label? :deleted
      t.remove_label :deleted
      add_or_unhide t.first
      UpdateManager.relay self, :undeleted, t.first
      lambda do
        t.apply_label :deleted
        hide_thread t
        UpdateManager.relay self, :deleted, t.first
      end
    else
      t.apply_label :deleted
      hide_thread t
      UpdateManager.relay self, :deleted, t.first
      lambda do
        t.remove_label :deleted
        add_or_unhide t.first
        UpdateManager.relay self, :undeleted, t.first
      end
    end
  end

  def toggle_archived
    t = cursor_thread or return
    undo = actually_toggle_archived t
    UndoManager.register "deleting/undeleting thread #{t.first.id}", undo, lambda { update_text_for_line curpos },
                         lambda { Index.save_thread t }
    update_text_for_line curpos
    Index.save_thread t
  end

  def multi_toggle_archived threads
    undos = threads.map { |t| actually_toggle_archived t }
    UndoManager.register "deleting/undeleting #{threads.size.pluralize 'thread'}", undos, lambda { regen_text },
                         lambda { threads.each { |t| Index.save_thread t } }
    regen_text
    threads.each { |t| Index.save_thread t }
  end

  def toggle_new
    t = cursor_thread or return
    t.toggle_label :unread
    update_text_for_line curpos
    cursor_down
    Index.save_thread t
  end

  def multi_toggle_new threads
    threads.each { |t| t.toggle_label :unread }
    regen_text
    threads.each { |t| Index.save_thread t }
  end

  def multi_toggle_tagged threads
    @mutex.synchronize { @tags.drop_all_tags }
    regen_text
  end

  def join_threads
    ## this command has no non-tagged form. as a convenience, allow this
    ## command to be applied to tagged threads without hitting ';'.
    @tags.apply_to_tagged :join_threads
  end

  def multi_join_threads threads
    @ts.join_threads threads or return
    threads.each { |t| Index.save_thread t }
    @tags.drop_all_tags # otherwise we have tag pointers to invalid threads!
    update
  end

  def jump_to_next_new
    n = @mutex.synchronize do
      ((curpos + 1) ... lines).find { |i| @threads[i].has_label? :unread } ||
        (0 ... curpos).find { |i| @threads[i].has_label? :unread }
    end
    if n
      ## jump there if necessary
      jump_to_line n unless n >= topline && n < botline
      set_cursor_pos n
    else
      BufferManager.flash "No new messages."
    end
  end

  def toggle_spam
    t = cursor_thread or return
    multi_toggle_spam [t]
  end

  ## both spam and deleted have the curious characteristic that you
  ## always want to hide the thread after either applying or removing
  ## that label. in all thread-index-views except for
  ## label-search-results-mode, when you mark a message as spam or
  ## deleted, you want it to disappear immediately; in LSRM, you only
  ## see deleted or spam emails, and when you undelete or unspam them
  ## you also want them to disappear immediately.
  def multi_toggle_spam threads
    undos = threads.map { |t| actually_toggle_spammed t }
    threads.each { |t| HookManager.run("mark-as-spam", :thread => t) }
    UndoManager.register "marking/unmarking  #{threads.size.pluralize 'thread'} as spam",
                         undos, lambda { regen_text }, lambda { threads.each { |t| Index.save_thread t } }
    regen_text
    threads.each { |t| Index.save_thread t }
  end

  def toggle_deleted
    t = cursor_thread or return
    multi_toggle_deleted [t]
  end

  ## see comment for multi_toggle_spam
  def multi_toggle_deleted threads
    undos = threads.map { |t| actually_toggle_deleted t }
    UndoManager.register "deleting/undeleting #{threads.size.pluralize 'thread'}",
                         undos, lambda { regen_text }, lambda { threads.each { |t| Index.save_thread t } }
    regen_text
    threads.each { |t| Index.save_thread t }
  end

  def kill
    t = cursor_thread or return
    multi_kill [t]
  end

  def flush_index
    @flush_id = BufferManager.say "Flushing index..."
    Index.save_index
    BufferManager.clear @flush_id
  end

  ## m-m-m-m-MULTI-KILL
  def multi_kill threads
    UndoManager.register "killing #{threads.size.pluralize 'thread'}" do
      threads.each do |t|
        t.remove_label :killed
        add_or_unhide t.first
        Index.save_thread t
      end
      regen_text
    end

    threads.each do |t|
      t.apply_label :killed
      hide_thread t
    end

    regen_text
    BufferManager.flash "#{threads.size.pluralize 'thread'} killed."
    threads.each { |t| Index.save_thread t }
  end

  def cleanup
    UpdateManager.unregister self

    if @load_thread
      @load_thread.kill
      BufferManager.clear @mbid if @mbid
      sleep 0.1 # TODO: necessary?
      BufferManager.erase_flash
    end
    dirty_threads = @mutex.synchronize { (@threads + @hidden_threads.keys).select { |t| t.dirty? } }
    fail "dirty threads remain" unless dirty_threads.empty?
    super
  end

  def toggle_tagged
    t = cursor_thread or return
    @mutex.synchronize { @tags.toggle_tag_for t }
    update_text_for_line curpos
    cursor_down
  end

  def toggle_tagged_all
    @mutex.synchronize { @threads.each { |t| @tags.toggle_tag_for t } }
    regen_text
  end

  def tag_matching
    query = BufferManager.ask :search, "tag threads matching (regex): "
    return if query.nil? || query.empty?
    query = begin
      /#{query}/i
    rescue RegexpError => e
      BufferManager.flash "error interpreting '#{query}': #{e.message}"
      return
    end
    @mutex.synchronize { @threads.each { |t| @tags.tag t if thread_matches?(t, query) } }
    regen_text
  end

  def apply_to_tagged; @tags.apply_to_tagged; end

  def edit_labels
    thread = cursor_thread or return
    speciall = (@hidden_labels + LabelManager::RESERVED_LABELS).uniq

    old_labels = thread.labels
    pos = curpos

    keepl, modifyl = thread.labels.partition { |t| speciall.member? t }

    user_labels = BufferManager.ask_for_labels :label, "Labels for thread: ", modifyl.sort_by {|x| x.to_s}, @hidden_labels
    return unless user_labels

    thread.labels = Set.new(keepl) + user_labels
    user_labels.each { |l| LabelManager << l }
    update_text_for_line curpos

    UndoManager.register "labeling thread" do
      thread.labels = old_labels
      update_text_for_line pos
      UpdateManager.relay self, :labeled, thread.first
      Index.save_thread thread
    end

    UpdateManager.relay self, :labeled, thread.first
    Index.save_thread thread
  end

  def multi_edit_labels threads
    user_labels = BufferManager.ask_for_labels :labels, "Add/remove labels (use -label to remove): ", [], @hidden_labels
    return unless user_labels

    user_labels.map! { |l| (l.to_s =~ /^-/)? [l.to_s.gsub(/^-?/, '').to_sym, true] : [l, false] }
    hl = user_labels.select { |(l,_)| @hidden_labels.member? l }
    unless hl.empty?
      BufferManager.flash "'#{hl}' is a reserved label!"
      return
    end

    old_labels = threads.map { |t| t.labels.dup }

    threads.each do |t|
      user_labels.each do |(l, to_remove)|
        if to_remove
          t.remove_label l
        else
          t.apply_label l
          LabelManager << l
        end
      end
      UpdateManager.relay self, :labeled, t.first
    end

    regen_text

    UndoManager.register "labeling #{threads.size.pluralize 'thread'}" do
      threads.zip(old_labels).map do |t, old_labels|
        t.labels = old_labels
        UpdateManager.relay self, :labeled, t.first
        Index.save_thread t
      end
      regen_text
    end

    threads.each { |t| Index.save_thread t }
  end

  def reply type_arg=nil
    t = cursor_thread or return
    m = t.latest_message
    return if m.nil? # probably won't happen
    m.load_from_source!
    mode = ReplyMode.new m, type_arg
    BufferManager.spawn "Reply to #{m.subj}", mode
  end

  def reply_all; reply :all; end

  def forward
    t = cursor_thread or return
    m = t.latest_message
    return if m.nil? # probably won't happen
    m.load_from_source!
    ForwardMode.spawn_nicely :message => m
  end

  def load_n_threads_background n=LOAD_MORE_THREAD_NUM, opts={}
    return if @load_thread # todo: wrap in mutex
    @load_thread = Redwood::reporting_thread("load threads for thread-index-mode") do
      num = load_n_threads n, opts
      opts[:when_done].call(num) if opts[:when_done]
      @load_thread = nil
    end
  end

  ## TODO: figure out @ts_mutex in this method
  def load_n_threads n=LOAD_MORE_THREAD_NUM, opts={}
    @interrupt_search = false
    @mbid = BufferManager.say "Searching for threads..."

    ts_to_load = n
    ts_to_load = ts_to_load + @ts.size unless n == -1 # -1 means all threads

    orig_size = @ts.size
    last_update = Time.now
    @ts.load_n_threads(ts_to_load, opts) do |i|
      if (Time.now - last_update) >= 0.25
        BufferManager.say "Loaded #{i.pluralize 'thread'}...", @mbid
        update
        BufferManager.draw_screen
        last_update = Time.now
      end
      ::Thread.pass
      break if @interrupt_search
    end
    @ts.threads.each { |th| th.labels.each { |l| LabelManager << l } }

    update
    BufferManager.clear @mbid
    @mbid = nil
    BufferManager.draw_screen
    @ts.size - orig_size
  end
  ignore_concurrent_calls :load_n_threads

  def status
    if (l = lines) == 0
      "line 0 of 0"
    else
      "line #{curpos + 1} of #{l}"
    end
  end

  def cancel_search
    @interrupt_search = true
  end

  def load_all_threads
    load_threads :num => -1
  end

  def load_threads opts={}
    if opts[:num].nil?
      n = ThreadIndexMode::LOAD_MORE_THREAD_NUM
    else
      n = opts[:num]
    end

    myopts = @load_thread_opts.merge({ :when_done => (lambda do |num|
      opts[:when_done].call(num) if opts[:when_done]

      if num > 0
        BufferManager.flash "Found #{num.pluralize 'thread'}."
      else
        BufferManager.flash "No matches."
      end
    end)})

    if opts[:background] || opts[:background].nil?
      load_n_threads_background n, myopts
    else
      load_n_threads n, myopts
    end
  end
  ignore_concurrent_calls :load_threads

  def resize rows, cols
    regen_text
    super
  end

protected

  def add_or_unhide m
    @ts_mutex.synchronize do
      if (is_relevant?(m) || @ts.is_relevant?(m)) && !@ts.contains?(m)
        @ts.load_thread_for_message m, @load_thread_opts
      end

      @hidden_threads.delete @ts.thread_for(m)
    end

    update
  end

  def thread_containing m; @ts_mutex.synchronize { @ts.thread_for m } end

  ## used to tag threads by query. this can be made a lot more sophisticated,
  ## but for right now we'll do the obvious this.
  def thread_matches? t, query
    t.subj =~ query || t.snippet =~ query || t.participants.any? { |x| x.longname =~ query }
  end

  def size_widget_for_thread t
    HookManager.run("index-mode-size-widget", :thread => t) || default_size_widget_for(t)
  end

  def date_widget_for_thread t
    HookManager.run("index-mode-date-widget", :thread => t) || default_date_widget_for(t)
  end

  def cursor_thread; @mutex.synchronize { @threads[curpos] }; end

  def drop_all_threads
    @tags.drop_all_tags
    initialize_threads
    update
  end

  def hide_thread t
    @mutex.synchronize do
      i = @threads.index(t) or return
      raise "already hidden" if @hidden_threads[t]
      @hidden_threads[t] = true
      @threads.delete_at i
      @size_widgets.delete_at i
      @date_widgets.delete_at i
      @tags.drop_tag_for t
    end
  end

  def update_text_for_line l
    return unless l # not sure why this happens, but it does, occasionally

    need_update = false

    @mutex.synchronize do
      @size_widgets[l] = size_widget_for_thread @threads[l]
      @date_widgets[l] = date_widget_for_thread @threads[l]

      ## if a widget size has increased, we need to redraw everyone
      need_update =
        (@size_widgets[l].size > @size_widget_width) or
        (@date_widgets[l].size > @date_widget_width)
    end

    if need_update
      update
    else
      @text[l] = text_for_thread_at l
      buffer.mark_dirty if buffer
    end
  end

  def regen_text
    threads = @mutex.synchronize { @threads }
    @text = threads.map_with_index { |t, i| text_for_thread_at i }
    @lines = threads.map_with_index { |t, i| [t, i] }.to_h
    buffer.mark_dirty if buffer
  end

  def authors; map { |m, *o| m.from if m }.compact.uniq; end

  ## preserve author order from the thread
  def author_names_and_newness_for_thread t, limit=nil
    new = {}
    seen = {}
    authors = t.map do |m, *o|
      next unless m && m.from
      new[m.from] ||= m.has_label?(:unread)
      next if seen[m.from.mediumname]
      seen[m.from.mediumname] = true
      m.from
    end.compact

    result = []
    authors.each do |a|
      break if limit && result.size >= limit
      name = if AccountManager.is_account?(a)
        "me"
      elsif t.authors.size == 1
        a.mediumname
      else
        a.shortname
      end

      result << [name, new[a]]
    end

    if result.size == 1 && (author_and_newness = result.assoc("me"))
      unless (recipients = t.participants - t.authors).empty?
        result = recipients.collect do |r|
          break if limit && result.size >= limit
          name = (recipients.size == 1) ? r.mediumname : r.shortname
          ["(#{name})", author_and_newness[1]]
        end
      end
    end

    result
  end

  AUTHOR_LIMIT = 5
  def text_for_thread_at line
    t, size_widget, date_widget = @mutex.synchronize do
      [@threads[line], @size_widgets[line], @date_widgets[line]]
    end

    starred = t.has_label? :starred

    ## format the from column
    cur_width = 0
    ann = author_names_and_newness_for_thread t, AUTHOR_LIMIT
    from = []
    ann.each_with_index do |(name, newness), i|
      break if cur_width >= from_width
      last = i == ann.length - 1

      abbrev =
        if cur_width + name.display_length > from_width
          name[0 ... (from_width - cur_width - 1)] + "."
        elsif cur_width + name.display_length == from_width
          name[0 ... (from_width - cur_width)]
        else
          if last
            name[0 ... (from_width - cur_width)]
          else
            name[0 ... (from_width - cur_width - 1)] + ","
          end
        end

      cur_width += abbrev.display_length

      if last && from_width > cur_width
        abbrev += " " * (from_width - cur_width)
      end

      from << [(newness ? :index_new_color : (starred ? :index_starred_color : :index_old_color)), abbrev]
    end

    dp = t.direct_participants.any? { |p| AccountManager.is_account? p }
    p = dp || t.participants.any? { |p| AccountManager.is_account? p }

    subj_color =
      if t.has_label?(:draft)
        :index_draft_color
      elsif t.has_label?(:unread)
        :index_new_color
      elsif starred
        :index_starred_color
      elsif Colormap.sym_is_defined(:index_subject_color)
        :index_subject_color
      else
        :index_old_color
      end

    size_padding = @size_widget_width - size_widget.display_length
    size_widget_text = sprintf "%#{size_padding}s%s", "", size_widget

    date_padding = @date_widget_width - date_widget.display_length
    date_widget_text = sprintf "%#{date_padding}s%s", "", date_widget

    [
      [:tagged_color, @tags.tagged?(t) ? ">" : " "],
      [:date_color, date_widget_text],
      [:starred_color, (starred ? "*" : " ")],
    ] +
      from +
      [
      [:size_widget_color, size_widget_text],
      [:to_me_color, t.labels.member?(:attachment) ? "@" : " "],
      [:to_me_color, dp ? ">" : (p ? '+' : " ")],
    ] +
<<<<<<< HEAD
      (t.labels - @hidden_labels).map {
            |label| [Colormap.sym_is_defined("label_#{label}_color".to_sym) || :label_color, "#{label} "]
      } +
=======
      (t.labels - @hidden_labels).sort_by {|x| x.to_s}.map { |label| [:label_color, "#{label} "] } +
>>>>>>> 490e5725
      [
      [subj_color, t.subj + (t.subj.empty? ? "" : " ")],
      [:snippet_color, t.snippet],
    ]
  end

  def dirty?; @mutex.synchronize { (@hidden_threads.keys + @threads).any? { |t| t.dirty? } } end

private

  def default_size_widget_for t
    case t.size
    when 1
      ""
    else
      "(#{t.size})"
    end
  end

  def default_date_widget_for t
    t.date.getlocal.to_nice_s
  end

  def from_width
    [(buffer.content_width.to_f * 0.2).to_i, MIN_FROM_WIDTH].max
  end

  def initialize_threads
    @ts = ThreadSet.new Index.instance, $config[:thread_by_subject]
    @ts_mutex = Mutex.new
    @hidden_threads = {}
  end
end

end<|MERGE_RESOLUTION|>--- conflicted
+++ resolved
@@ -895,13 +895,9 @@
       [:to_me_color, t.labels.member?(:attachment) ? "@" : " "],
       [:to_me_color, dp ? ">" : (p ? '+' : " ")],
     ] +
-<<<<<<< HEAD
-      (t.labels - @hidden_labels).map {
+      (t.labels - @hidden_labels).sort_by {|x| x.to_s}.map {
             |label| [Colormap.sym_is_defined("label_#{label}_color".to_sym) || :label_color, "#{label} "]
       } +
-=======
-      (t.labels - @hidden_labels).sort_by {|x| x.to_s}.map { |label| [:label_color, "#{label} "] } +
->>>>>>> 490e5725
       [
       [subj_color, t.subj + (t.subj.empty? ? "" : " ")],
       [:snippet_color, t.snippet],
