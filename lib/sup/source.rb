require "sup/rfc2047"

module Redwood

class SourceError < StandardError
  def initialize *a
    raise "don't instantiate me!" if SourceError.is_a?(self.class)
    super
  end
end
class OutOfSyncSourceError < SourceError; end
class FatalSourceError < SourceError; end

class Source
  ## Implementing a new source should be easy, because Sup only needs
  ## to be able to:
  ##  1. See how many messages it contains
  ##  2. Get an arbitrary message
  ##  3. (optional) see whether the source has marked it read or not
  ##
  ## In particular, Sup doesn't need to move messages, mark them as
  ## read, delete them, or anything else. (Well, it's nice to be able
  ## to delete them, but that is optional.)
  ##
  ## On the other hand, Sup assumes that you can assign each message a
  ## unique integer id, such that newer messages have higher ids than
  ## earlier ones, and that those ids stay constant across sessions
  ## (in the absence of some other client going in and fucking
  ## everything up). For example, for mboxes I use the file offset of
  ## the start of the message. If a source does NOT have that
  ## capability, e.g. IMAP, then you have to do a little more work to
  ## simulate it.
  ##
  ## To write a new source, subclass this class, and implement:
  ##
  ## - start_offset
  ## - end_offset (exclusive!) (or, #done?)
  ## - load_header offset
  ## - load_message offset
  ## - raw_header offset
  ## - raw_message offset
  ## - check (optional)
  ## - next (or each, if you prefer): should return a message and an
  ##   array of labels.
  ##
  ## ... where "offset" really means unique id. (You can tell I
  ## started with mbox.)
  ##
  ## All exceptions relating to accessing the source must be caught
  ## and rethrown as FatalSourceErrors or OutOfSyncSourceErrors.
  ## OutOfSyncSourceErrors should be used for problems that a call to
  ## sup-sync will fix (namely someone's been playing with the source
  ## from another client); FatalSourceErrors can be used for anything
  ## else (e.g. the imap server is down or the maildir is missing.)
  ##
  ## Finally, be sure the source is thread-safe, since it WILL be
  ## pummelled from multiple threads at once.
  ##
  ## Examples for you to look at: mbox/loader.rb, imap.rb, and
  ## maildir.rb.

<<<<<<< HEAD
  bool_reader :usual, :archived
  attr_reader :uri
=======
  ## let's begin!
  ##
  ## dirty? means cur_offset has changed, so the source info needs to
  ## be re-saved to sources.yaml.
  bool_reader :dirty
  bool_accessor :usual, :archived
  attr_reader :uri, :cur_offset
>>>>>>> 575be474
  attr_accessor :id

  def initialize uri, usual=true, archived=false, id=nil
    raise ArgumentError, "id must be an integer: #{id.inspect}" unless id.is_a? Fixnum if id

    @uri = uri
    @usual = usual
    @archived = archived
    @id = id
  end

  ## overwrite me if you have a disk incarnation (currently used only for sup-sync-back)
  def file_path; nil end

  def to_s; @uri.to_s; end
  def == o; o.uri == uri; end
  def is_source_for? uri; uri == @uri; end

  def read?; false; end

  ## Yields values of the form [Symbol, Hash]
  ## add: info, labels, progress
  ## delete: info, progress
  def poll
    unimplemented
  end

  def valid? info
    true
  end

  ## utility method to read a raw email header from an IO stream and turn it
  ## into a hash of key-value pairs. minor special semantics for certain headers.
  ##
  ## THIS IS A SPEED-CRITICAL SECTION. Everything you do here will have a
  ## significant effect on Sup's processing speed of email from ALL sources.
  ## Little things like string interpolation, regexp interpolation, += vs <<,
  ## all have DRAMATIC effects. BE CAREFUL WHAT YOU DO!
  def self.parse_raw_email_header f
    header = {}
    last = nil

    while(line = f.gets)
      case line
      ## these three can occur multiple times, and we want the first one
      when /^(Delivered-To|X-Original-To|Envelope-To):\s*(.*?)\s*$/i; header[last = $1.downcase] ||= $2
      ## regular header: overwrite (not that we should see more than one)
      ## TODO: figure out whether just using the first occurrence changes
      ## anything (which would simplify the logic slightly)
      when /^([^:\s]+):\s*(.*?)\s*$/i; header[last = $1.downcase] = $2
      when /^\r*$/; break # blank line signifies end of header
      else
        if last
          header[last] << " " unless header[last].empty?
          header[last] << line.strip
        end
      end
    end

    %w(subject from to cc bcc).each do |k|
      v = header[k] or next
      next unless Rfc2047.is_encoded? v
      header[k] = begin
        Rfc2047.decode_to $encoding, v
      rescue Errno::EINVAL, Iconv::InvalidEncoding, Iconv::IllegalSequence => e
        #debug "warning: error decoding RFC 2047 header (#{e.class.name}): #{e.message}"
        v
      end
    end
    header
  end

protected

  ## convenience function
  def parse_raw_email_header f; self.class.parse_raw_email_header f end

  def Source.expand_filesystem_uri uri
    uri.gsub "~", File.expand_path("~")
  end
end

## if you have a @labels instance variable, include this
## to serialize them nicely as an array, rather than as a
## nasty set.
module SerializeLabelsNicely
  def before_marshal # can return an object
    c = clone
    c.instance_eval { @labels = @labels.to_a.map { |l| l.to_s } }
    c
  end

  def after_unmarshal!
    @labels = Set.new(@labels.map { |s| s.to_sym })
  end
end

class SourceManager
  include Singleton

  def initialize
    @sources = {}
    @sources_dirty = false
    @source_mutex = Monitor.new
  end

  def [](id)
    @source_mutex.synchronize { @sources[id] }
  end

  def add_source source
    @source_mutex.synchronize do
      raise "duplicate source!" if @sources.include? source
      @sources_dirty = true
      max = @sources.max_of { |id, s| s.is_a?(DraftLoader) || s.is_a?(SentLoader) ? 0 : id }
      source.id ||= (max || 0) + 1
      ##source.id += 1 while @sources.member? source.id
      @sources[source.id] = source
    end
  end

  def sources
    ## favour the inbox by listing non-archived sources first
    @source_mutex.synchronize { @sources.values }.sort_by { |s| s.id }.partition { |s| !s.archived? }.flatten
  end

  def source_for uri; sources.find { |s| s.is_source_for? uri }; end
  def usual_sources; sources.find_all { |s| s.usual? }; end
  def unusual_sources; sources.find_all { |s| !s.usual? }; end

  def load_sources fn=Redwood::SOURCE_FN
    source_array = Redwood::load_yaml_obj(fn) || []
    @source_mutex.synchronize do
      @sources = Hash[*(source_array).map { |s| [s.id, s] }.flatten]
      @sources_dirty = false
    end
  end

  def save_sources fn=Redwood::SOURCE_FN
    @source_mutex.synchronize do
      if @sources_dirty
        bakfn = fn + ".bak"
        if File.exists? fn
          File.chmod 0600, fn
          FileUtils.mv fn, bakfn, :force => true unless File.exists?(bakfn) && File.size(fn) == 0
        end
        Redwood::save_yaml_obj sources, fn, true
        File.chmod 0600, fn
      end
      @sources_dirty = false
    end
  end
end

end<|MERGE_RESOLUTION|>--- conflicted
+++ resolved
@@ -59,18 +59,8 @@
   ## Examples for you to look at: mbox/loader.rb, imap.rb, and
   ## maildir.rb.
 
-<<<<<<< HEAD
-  bool_reader :usual, :archived
+  bool_accessor :usual, :archived
   attr_reader :uri
-=======
-  ## let's begin!
-  ##
-  ## dirty? means cur_offset has changed, so the source info needs to
-  ## be re-saved to sources.yaml.
-  bool_reader :dirty
-  bool_accessor :usual, :archived
-  attr_reader :uri, :cur_offset
->>>>>>> 575be474
   attr_accessor :id
 
   def initialize uri, usual=true, archived=false, id=nil
