--- conflicted
+++ resolved
@@ -554,11 +554,7 @@
 
       sig = lines.between(GPG_SIGNED_START, GPG_SIG_END)
       payload = RMail::Message.new
-<<<<<<< HEAD
-      payload.body = sig[1, sig.count-2].join("\n")
-=======
       payload.body = sig[1, sig.size-2].join("\n")
->>>>>>> 4c368436
       return [CryptoManager.verify(nil, msg, false), message_to_chunks(payload)].flatten.compact
     end
 
