--- conflicted
+++ resolved
@@ -126,11 +126,7 @@
   end
 
   def self.run_hook global_keymap
-<<<<<<< HEAD
-    modes = Hash[Mode.keymaps.map { |klass,keymap| [Mode.make_name(klass.name),klass] }]
-=======
     modes = Hash[*Mode.keymaps.map { |klass,keymap| [Mode.make_name(klass.name),klass] }]
->>>>>>> f2890e0f
     locals = {
       :modes => modes,
       :global_keymap => global_keymap,
