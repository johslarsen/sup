--- conflicted
+++ resolved
@@ -14,15 +14,6 @@
 
   def source_id; @source.id; end
 
-<<<<<<< HEAD
-  def write_sent_message time, from_email
-    need_blank = File.exists?(@fn) && !File.zero?(@fn)
-    File.open(@fn, "a") do |f|
-      f.puts if need_blank
-      f.puts "From #{from_email} #{time.asctime}"
-      yield f
-    end
-=======
   def source= s
     raise FatalSourceError.new("Configured sent_source [#{s.uri}] can't store mail.  Correct your configuration.") unless s.respond_to? :store_message
     @souce_uri = s.uri
@@ -38,7 +29,6 @@
 
   def write_sent_message date, from_email, &block
     @source.store_message date, from_email, &block
->>>>>>> 1dbbef0b
 
     PollManager.add_messages_from(@source) do |m, o, e|
       m.remove_label :unread
