--- conflicted
+++ resolved
@@ -144,14 +144,8 @@
           return
         end
 
-<<<<<<< HEAD
-        labels << :sent if source.uri.eql?(SentManager.source_uri)
-        labels.each { |l| LabelManager << l }
-        labels = labels + (source.archived? ? [] : [:inbox])
-=======
         m_new = Message.build_from_source source, offset
         m_old = Index.build_message m_new.id
->>>>>>> 63f87a5f
 
         m_new.labels += default_labels + (source.archived? ? [] : [:inbox])
         m_new.labels << :sent if source.uri.eql?(SentManager.source_uri)
