require 'thread'

module Redwood

class PollManager
  include Singleton

  HookManager.register "before-add-message", <<EOS
Executes immediately before a message is added to the index.
Variables:
  message: the new message
EOS

  HookManager.register "before-poll", <<EOS
Executes immediately before a poll for new messages commences.
No variables.
EOS

  HookManager.register "after-poll", <<EOS
Executes immediately after a poll for new messages completes.
Variables:
                   num: the total number of new messages added in this poll
             num_inbox: the number of new messages added in this poll which
                        appear in the inbox (i.e. were not auto-archived).
num_inbox_total_unread: the total number of unread messages in the inbox
         from_and_subj: an array of (from email address, subject) pairs
   from_and_subj_inbox: an array of (from email address, subject) pairs for
                        only those messages appearing in the inbox
EOS

  DELAY = 300

  def initialize
    @mutex = Mutex.new
    @thread = nil
    @last_poll = nil
    @polling = false
    
    self.class.i_am_the_instance self
  end

  def buffer
    b, new = BufferManager.spawn_unless_exists("poll for new messages", :hidden => true, :system => true) { PollMode.new }
    b
  end

  def poll
    return if @polling
    @polling = true
    HookManager.run "before-poll"

    BufferManager.flash "Polling for new messages..."
    num, numi, from_and_subj, from_and_subj_inbox = buffer.mode.poll
    if num > 0
      BufferManager.flash "Loaded #{num.pluralize 'new message'}, #{numi} to inbox." 
    else
      BufferManager.flash "No new messages." 
    end

    HookManager.run "after-poll", :num => num, :num_inbox => numi, :from_and_subj => from_and_subj, :from_and_subj_inbox => from_and_subj_inbox, :num_inbox_total_unread => lambda { Index.num_results_for :labels => [:inbox, :unread] }

    @polling = false
    [num, numi]
  end

  def start
    @thread = Redwood::reporting_thread("periodic poll") do
      while true
        sleep DELAY / 2
        poll if @last_poll.nil? || (Time.now - @last_poll) >= DELAY
      end
    end
  end

  def stop
    @thread.kill if @thread
    @thread = nil
  end

  def do_poll
    total_num = total_numi = 0
    from_and_subj = []
    from_and_subj_inbox = []

    @mutex.synchronize do
      Index.usual_sources.each do |source|
#        yield "source #{source} is done? #{source.done?} (cur_offset #{source.cur_offset} >= #{source.end_offset})"
        begin
          yield "Loading from #{source}... " unless source.done? || (source.respond_to?(:has_errors?) && source.has_errors?)
        rescue SourceError => e
          Redwood::log "problem getting messages from #{source}: #{e.message}"
          Redwood::report_broken_sources :force_to_top => true
          next
        end

        num = 0
        numi = 0
        add_messages_from source do |m, offset, entry|
          ## always preserve the labels on disk.
          m.labels = ((m.labels - [:unread, :inbox]) + entry[:label].symbolistize).uniq if entry
          yield "Found message at #{offset} with labels {#{m.labels * ', '}}"
          unless entry
            num += 1
            from_and_subj << [m.from && m.from.longname, m.subj]
            if m.has_label?(:inbox) && ([:spam, :deleted, :killed] & m.labels).empty?
              from_and_subj_inbox << [m.from && m.from.longname, m.subj]
              numi += 1 
            end
          end
          m
        end
        yield "Found #{num} messages, #{numi} to inbox." unless num == 0
        total_num += num
        total_numi += numi
      end

      yield "Done polling; loaded #{total_num} new messages total"
      @last_poll = Time.now
      @polling = false
    end
    [total_num, total_numi, from_and_subj, from_and_subj_inbox]
  end

  ## this is the main mechanism for adding new messages to the
  ## index. it's called both by sup-sync and by PollMode.
  ##
  ## for each message in the source, starting from the source's
  ## starting offset, this methods yields the message, the source
  ## offset, and the index entry on disk (if any). it expects the
  ## yield to return the message (possibly altered in some way), and
  ## then adds it (if new) or updates it (if previously seen).
  ##
  ## the labels of the yielded message are the default source
  ## labels. it is likely that callers will want to replace these with
  ## the index labels, if they exist, so that state is not lost when
  ## e.g. a new version of a message from a mailing list comes in.
  def add_messages_from source, opts={}
    begin
      return if source.done? || source.has_errors?

      source.each do |offset, labels|
        if source.has_errors?
          Redwood::log "error loading messages from #{source}: #{source.error.message}"
          return
        end

<<<<<<< HEAD
=======
        labels << :sent if source.uri.eql?(SentManager.source_uri)
>>>>>>> 1dbbef0b
        labels.each { |l| LabelManager << l }
        labels = labels + (source.archived? ? [] : [:inbox])

        m = Message.new :source => source, :source_info => offset, :labels => labels
        m.load_from_source!

        if m.source_marked_read?
          m.remove_label :unread
          labels.delete :unread
        end

        docid, entry = Index.load_entry_for_id m.id
        HookManager.run "before-add-message", :message => m
        m = yield(m, offset, entry) or next if block_given?
        times = Index.sync_message m, false, docid, entry, opts
        UpdateManager.relay self, :added, m unless entry
      end
    rescue SourceError => e
      Redwood::log "problem getting messages from #{source}: #{e.message}"
      Redwood::report_broken_sources :force_to_top => true
    end
  end
end

end<|MERGE_RESOLUTION|>--- conflicted
+++ resolved
@@ -144,10 +144,7 @@
           return
         end
 
-<<<<<<< HEAD
-=======
         labels << :sent if source.uri.eql?(SentManager.source_uri)
->>>>>>> 1dbbef0b
         labels.each { |l| LabelManager << l }
         labels = labels + (source.archived? ? [] : [:inbox])
 
