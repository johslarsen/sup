require 'etc'
require 'thread'
require 'ncurses'

if defined? Ncurses
module Ncurses
  def rows
    lame, lamer = [], []
    stdscr.getmaxyx lame, lamer
    lame.first
  end

  def cols
    lame, lamer = [], []
    stdscr.getmaxyx lame, lamer
    lamer.first
  end

  def curx
    lame, lamer = [], []
    stdscr.getyx lame, lamer
    lamer.first
  end

  def mutex; @mutex ||= Mutex.new; end
  def sync &b; mutex.synchronize(&b); end

  def nonblocking_getch
    ## INSANTIY
    ## it is NECESSARY to wrap Ncurses.getch in a select() otherwise all
    ## background threads will be BLOCKED. (except in very modern versions
    ## of libncurses-ruby. the current one on ubuntu seems to work well.)
    if IO.select([$stdin], nil, nil, 0.5)
      c = Ncurses.getch
    end
  end

  module_function :rows, :cols, :curx, :nonblocking_getch, :mutex, :sync

  remove_const :KEY_ENTER
  remove_const :KEY_CANCEL

  KEY_ENTER = 10
  KEY_CANCEL = 7 # ctrl-g
  KEY_TAB = 9
end
end

module Redwood

class InputSequenceAborted < StandardError; end

class Buffer
  attr_reader :mode, :x, :y, :width, :height, :title, :atime
  bool_reader :dirty, :system
  bool_accessor :force_to_top

  def initialize window, mode, width, height, opts={}
    @w = window
    @mode = mode
    @dirty = true
    @focus = false
    @title = opts[:title] || ""
    @force_to_top = opts[:force_to_top] || false
    @x, @y, @width, @height = 0, 0, width, height
    @atime = Time.at 0
    @system = opts[:system] || false
  end

  def content_height; @height - 1; end
  def content_width; @width; end

  def resize rows, cols
    return if cols == @width && rows == @height
    @width = cols
    @height = rows
    @dirty = true
    mode.resize rows, cols
  end

  def redraw status
    if @dirty
      draw status 
    else
      draw_status status
    end

    commit
  end

  def mark_dirty; @dirty = true; end

  def commit
    @dirty = false
    @w.noutrefresh
  end

  def draw status
    @mode.draw
    draw_status status
    commit
    @atime = Time.now
  end

  ## s nil means a blank line!
  def write y, x, s, opts={}
    return if x >= @width || y >= @height

    @w.attrset Colormap.color_for(opts[:color] || :none, opts[:highlight])
    s ||= ""
    maxl = @width - x # maximum display width width
    stringl = maxl    # string "length"
    ## the next horribleness is thanks to ruby's lack of widechar support
    stringl += 1 while stringl < s.length && s[0 ... stringl].display_length < maxl
    @w.mvaddstr y, x, s[0 ... stringl]
    unless opts[:no_fill]
      l = s.display_length
      unless l >= maxl
        @w.mvaddstr(y, x + l, " " * (maxl - l))
      end
    end
  end

  def clear
    @w.clear
  end

  def draw_status status
    write @height - 1, 0, status, :color => :status_color
  end

  def focus
    @focus = true
    @dirty = true
    @mode.focus
  end

  def blur
    @focus = false
    @dirty = true
    @mode.blur
  end
end

class BufferManager
  include Singleton

  attr_reader :focus_buf

  ## we have to define the key used to continue in-buffer search here, because
  ## it has special semantics that BufferManager deals with---current searches
  ## are canceled by any keypress except this one.
  CONTINUE_IN_BUFFER_SEARCH_KEY = "n"

  HookManager.register "status-bar-text", <<EOS
Sets the status bar. The default status bar contains the mode name, the buffer
title, and the mode status. Note that this will be called at least once per
keystroke, so excessive computation is discouraged.

Variables:
         num_inbox: number of messages in inbox
  num_inbox_unread: total number of messages marked as unread
         num_total: total number of messages in the index
          num_spam: total number of messages marked as spam
             title: title of the current buffer
              mode: current mode name (string)
            status: current mode status (string)
Return value: a string to be used as the status bar.
EOS

  HookManager.register "terminal-title-text", <<EOS
Sets the title of the current terminal, if applicable. Note that this will be
called at least once per keystroke, so excessive computation is discouraged.

Variables: the same as status-bar-text hook.
Return value: a string to be used as the terminal title.
EOS

  HookManager.register "extra-contact-addresses", <<EOS
A list of extra addresses to propose for tab completion, etc. when the
user is entering an email address. Can be plain email addresses or can
be full "User Name <email@domain.tld>" entries.

Variables: none
Return value: an array of email address strings.
EOS

  def initialize
    @name_map = {}
    @buffers = []
    @focus_buf = nil
    @dirty = true
    @minibuf_stack = []
    @minibuf_mutex = Mutex.new
    @textfields = {}
    @flash = nil
    @shelled = @asking = false
    @in_x = ENV["TERM"] =~ /(xterm|rxvt|screen)/
<<<<<<< HEAD
=======
    @sigwinch_happened = false
    @sigwinch_mutex = Mutex.new

    self.class.i_am_the_instance self
>>>>>>> ea9290bc
  end

  def sigwinch_happened!; @sigwinch_mutex.synchronize { @sigwinch_happened = true } end
  def sigwinch_happened?; @sigwinch_mutex.synchronize { @sigwinch_happened } end

  def buffers; @name_map.to_a; end

  def focus_on buf
    return unless @buffers.member? buf
    return if buf == @focus_buf 
    @focus_buf.blur if @focus_buf
    @focus_buf = buf
    @focus_buf.focus
  end

  def raise_to_front buf
    @buffers.delete(buf) or return
    if @buffers.length > 0 && @buffers.last.force_to_top?
      @buffers.insert(-2, buf)
    else
      @buffers.push buf
    end
    focus_on @buffers.last
    @dirty = true
  end

  ## we reset force_to_top when rolling buffers. this is so that the
  ## human can actually still move buffers around, while still
  ## programmatically being able to pop stuff up in the middle of
  ## drawing a window without worrying about covering it up.
  ##
  ## if we ever start calling roll_buffers programmatically, we will
  ## have to change this. but it's not clear that we will ever actually
  ## do that.
  def roll_buffers
    @buffers.last.force_to_top = false
    raise_to_front @buffers.first
  end

  def roll_buffers_backwards
    return unless @buffers.length > 1
    @buffers.last.force_to_top = false
    raise_to_front @buffers[@buffers.length - 2]
  end

  def handle_input c
    if @focus_buf
      if @focus_buf.mode.in_search? && c != CONTINUE_IN_BUFFER_SEARCH_KEY[0]
        @focus_buf.mode.cancel_search!
        @focus_buf.mark_dirty
      end
      @focus_buf.mode.handle_input c
    end
  end

  def exists? n; @name_map.member? n; end
  def [] n; @name_map[n]; end
  def []= n, b
    raise ArgumentError, "duplicate buffer name" if b && @name_map.member?(n)
    raise ArgumentError, "title must be a string" unless n.is_a? String
    @name_map[n] = b
  end

  def completely_redraw_screen
    return if @shelled

    ## this magic makes Ncurses get the new size of the screen
    Ncurses.endwin
    Ncurses.stdscr.keypad 1
    Ncurses.curs_set 0
    Ncurses.refresh
    @sigwinch_mutex.synchronize { @sigwinch_happened = false }
    Redwood::log "new screen size is #{Ncurses.rows} x #{Ncurses.cols}"

    status, title = get_status_and_title(@focus_buf) # must be called outside of the ncurses lock

    Ncurses.sync do
      @dirty = true
      Ncurses.clear
      draw_screen :sync => false, :status => status, :title => title
    end
  end

  def draw_screen opts={}
    return if @shelled

    status, title =
      if opts.member? :status
        [opts[:status], opts[:title]]
      else
        raise "status must be supplied if draw_screen is called within a sync" if opts[:sync] == false
        get_status_and_title @focus_buf # must be called outside of the ncurses lock
      end

    ## http://rtfm.etla.org/xterm/ctlseq.html (see Operating System Controls)
    print "\033]0;#{title}\07" if title && @in_x

    Ncurses.mutex.lock unless opts[:sync] == false

    ## disabling this for the time being, to help with debugging
    ## (currently we only have one buffer visible at a time).
    ## TODO: reenable this if we allow multiple buffers
    false && @buffers.inject(@dirty) do |dirty, buf|
      buf.resize Ncurses.rows - minibuf_lines, Ncurses.cols
      #dirty ? buf.draw : buf.redraw
      buf.draw status
      dirty
    end

    ## quick hack
    if true
      buf = @buffers.last
      buf.resize Ncurses.rows - minibuf_lines, Ncurses.cols
      @dirty ? buf.draw(status) : buf.redraw(status)
    end

    draw_minibuf :sync => false unless opts[:skip_minibuf]

    @dirty = false
    Ncurses.doupdate
    Ncurses.refresh if opts[:refresh]
    Ncurses.mutex.unlock unless opts[:sync] == false
  end

  ## if the named buffer already exists, pops it to the front without
  ## calling the block. otherwise, gets the mode from the block and
  ## creates a new buffer. returns two things: the buffer, and a boolean
  ## indicating whether it's a new buffer or not.
  def spawn_unless_exists title, opts={}
    new = 
      if @name_map.member? title
        raise_to_front @name_map[title] unless opts[:hidden]
        false
      else
        mode = yield
        spawn title, mode, opts
        true
      end
    [@name_map[title], new]
  end

  def spawn title, mode, opts={}
    raise ArgumentError, "title must be a string" unless title.is_a? String
    realtitle = title
    num = 2
    while @name_map.member? realtitle
      realtitle = "#{title} <#{num}>"
      num += 1
    end

    width = opts[:width] || Ncurses.cols
    height = opts[:height] || Ncurses.rows - 1

    ## since we are currently only doing multiple full-screen modes,
    ## use stdscr for each window. once we become more sophisticated,
    ## we may need to use a new Ncurses::WINDOW
    ##
    ## w = Ncurses::WINDOW.new(height, width, (opts[:top] || 0),
    ## (opts[:left] || 0))
    w = Ncurses.stdscr
    b = Buffer.new w, mode, width, height, :title => realtitle, :force_to_top => opts[:force_to_top], :system => opts[:system]
    mode.buffer = b
    @name_map[realtitle] = b

    @buffers.unshift b
    if opts[:hidden]
      focus_on b unless @focus_buf
    else
      raise_to_front b
    end
    b
  end

  ## requires the mode to have #done? and #value methods
  def spawn_modal title, mode, opts={}
    b = spawn title, mode, opts
    draw_screen

    until mode.done?
      c = Ncurses.nonblocking_getch
      next unless c # getch timeout
      break if c == Ncurses::KEY_CANCEL
      begin
        mode.handle_input c
      rescue InputSequenceAborted # do nothing
      end
      draw_screen
      erase_flash
    end

    kill_buffer b
    mode.value
  end

  def kill_all_buffers_safely
    until @buffers.empty?
      ## inbox mode always claims it's unkillable. we'll ignore it.
      return false unless @buffers.last.mode.is_a?(InboxMode) || @buffers.last.mode.killable?
      kill_buffer @buffers.last
    end
    true
  end

  def kill_buffer_safely buf
    return false unless buf.mode.killable?
    kill_buffer buf
    true
  end

  def kill_all_buffers
    kill_buffer @buffers.first until @buffers.empty?
  end

  def kill_buffer buf
    raise ArgumentError, "buffer not on stack: #{buf}: #{buf.title.inspect}" unless @buffers.member? buf

    buf.mode.cleanup
    @buffers.delete buf
    @name_map.delete buf.title
    @focus_buf = nil if @focus_buf == buf
    if @buffers.empty?
      ## TODO: something intelligent here
      ## for now I will simply prohibit killing the inbox buffer.
    else
      raise_to_front @buffers.last
    end
  end

  def ask_with_completions domain, question, completions, default=nil
    ask domain, question, default do |s|
      completions.select { |x| x =~ /^#{Regexp::escape s}/i }.map { |x| [x, x] }
    end
  end

  def ask_many_with_completions domain, question, completions, default=nil
    ask domain, question, default do |partial|
      prefix, target = 
        case partial
        when /^\s*$/
          ["", ""]
        when /^(.*\s+)?(.*?)$/
          [$1 || "", $2]
        else
          raise "william screwed up completion: #{partial.inspect}"
        end

      completions.select { |x| x =~ /^#{Regexp::escape target}/i }.map { |x| [prefix + x, x] }
    end
  end

  def ask_many_emails_with_completions domain, question, completions, default=nil
    ask domain, question, default do |partial|
      prefix, target = partial.split_on_commas_with_remainder
      target ||= prefix.pop || ""
      prefix = prefix.join(", ") + (prefix.empty? ? "" : ", ")
      completions.select { |x| x =~ /^#{Regexp::escape target}/i }.sort_by { |c| [ContactManager.contact_for(c) ? 0 : 1, c] }.map { |x| [prefix + x, x] }
    end
  end

  def ask_for_filename domain, question, default=nil
    answer = ask domain, question, default do |s|
      if s =~ /(~([^\s\/]*))/ # twiddle directory expansion
        full = $1
        name = $2.empty? ? Etc.getlogin : $2
        dir = Etc.getpwnam(name).dir rescue nil
        if dir
          [[s.sub(full, dir), "~#{name}"]]
        else
          users.select { |u| u =~ /^#{Regexp::escape name}/ }.map do |u|
            [s.sub("~#{name}", "~#{u}"), "~#{u}"]
          end
        end
      else # regular filename completion
        Dir["#{s}*"].sort.map do |fn|
          suffix = File.directory?(fn) ? "/" : ""
          [fn + suffix, File.basename(fn) + suffix]
        end
      end
    end

    if answer
      answer =
        if answer.empty?
          spawn_modal "file browser", FileBrowserMode.new
        elsif File.directory?(answer)
          spawn_modal "file browser", FileBrowserMode.new(answer)
        else
          File.expand_path answer
        end
    end

    answer
  end

  ## returns an array of labels
  def ask_for_labels domain, question, default_labels, forbidden_labels=[]
    default_labels = default_labels - forbidden_labels - LabelManager::RESERVED_LABELS
    default = default_labels.to_a.join(" ")
    default += " " unless default.empty?

    # here I would prefer to give more control and allow all_labels instead of
    # user_defined_labels only
    applyable_labels = (LabelManager.user_defined_labels - forbidden_labels).map { |l| LabelManager.string_for l }.sort_by { |s| s.downcase }

    answer = ask_many_with_completions domain, question, applyable_labels, default

    return unless answer

    user_labels = answer.to_set_of_symbols
    user_labels.each do |l|
      if forbidden_labels.include?(l) || LabelManager::RESERVED_LABELS.include?(l)
        BufferManager.flash "'#{l}' is a reserved label!"
        return
      end
    end
    user_labels
  end

  def ask_for_contacts domain, question, default_contacts=[]
    default = default_contacts.map { |s| s.to_s }.join(" ")
    default += " " unless default.empty?

    recent = Index.load_contacts(AccountManager.user_emails, :num => 10).map { |c| [c.full_address, c.email] }
    contacts = ContactManager.contacts.map { |c| [ContactManager.alias_for(c), c.full_address, c.email] }

    completions = (recent + contacts).flatten.uniq
    completions += HookManager.run("extra-contact-addresses") || []
    answer = BufferManager.ask_many_emails_with_completions domain, question, completions, default

    if answer
      answer.split_on_commas.map { |x| ContactManager.contact_for(x) || Person.from_address(x) }
    end
  end

  ## for simplicitly, we always place the question at the very bottom of the
  ## screen
  def ask domain, question, default=nil, &block
    raise "impossible!" if @asking
    @asking = true

    @textfields[domain] ||= TextField.new
    tf = @textfields[domain]
    completion_buf = nil

    status, title = get_status_and_title @focus_buf

    Ncurses.sync do
      tf.activate Ncurses.stdscr, Ncurses.rows - 1, 0, Ncurses.cols, question, default, &block
      @dirty = true # for some reason that blanks the whole fucking screen
      draw_screen :sync => false, :status => status, :title => title
      tf.position_cursor
      Ncurses.refresh
    end

    while true
      c = Ncurses.nonblocking_getch
      next unless c # getch timeout
      break unless tf.handle_input c # process keystroke

      if tf.new_completions?
        kill_buffer completion_buf if completion_buf
        
        shorts = tf.completions.map { |full, short| short }
        prefix_len = shorts.shared_prefix.length

        mode = CompletionMode.new shorts, :header => "Possible completions for \"#{tf.value}\": ", :prefix_len => prefix_len
        completion_buf = spawn "<completions>", mode, :height => 10

        draw_screen :skip_minibuf => true
        tf.position_cursor
      elsif tf.roll_completions?
        completion_buf.mode.roll
        draw_screen :skip_minibuf => true
        tf.position_cursor
      end

      Ncurses.sync { Ncurses.refresh }
    end
    
    kill_buffer completion_buf if completion_buf

    @dirty = true
    @asking = false
    Ncurses.sync do
      tf.deactivate
      draw_screen :sync => false, :status => status, :title => title
    end
    tf.value
  end

  def ask_getch question, accept=nil
    raise "impossible!" if @asking

    accept = accept.split(//).map { |x| x[0] } if accept

    status, title = get_status_and_title @focus_buf
    Ncurses.sync do
      draw_screen :sync => false, :status => status, :title => title
      Ncurses.mvaddstr Ncurses.rows - 1, 0, question
      Ncurses.move Ncurses.rows - 1, question.length + 1
      Ncurses.curs_set 1
      Ncurses.refresh
    end

    @asking = true
    ret = nil
    done = false
    until done
      key = Ncurses.nonblocking_getch or next
      if key == Ncurses::KEY_CANCEL
        done = true
      elsif accept.nil? || accept.empty? || accept.member?(key)
        ret = key
        done = true
      end
    end

    @asking = false
    Ncurses.sync do
      Ncurses.curs_set 0
      draw_screen :sync => false, :status => status, :title => title
    end

    ret
  end

  ## returns true (y), false (n), or nil (ctrl-g / cancel)
  def ask_yes_or_no question
    case(r = ask_getch question, "ynYN")
    when ?y, ?Y
      true
    when nil
      nil
    else
      false
    end
  end

  ## turns an input keystroke into an action symbol. returns the action
  ## if found, nil if not found, and throws InputSequenceAborted if
  ## the user aborted a multi-key sequence. (Because each of those cases
  ## should be handled differently.)
  ##
  ## this is in BufferManager because multi-key sequences require prompting.
  def resolve_input_with_keymap c, keymap
    action, text = keymap.action_for c
    while action.is_a? Keymap # multi-key commands, prompt
      key = BufferManager.ask_getch text
      unless key # user canceled, abort
        erase_flash
        raise InputSequenceAborted
      end
      action, text = action.action_for(key) if action.has_key?(key)
    end
    action
  end

  def minibuf_lines
    @minibuf_mutex.synchronize do
      [(@flash ? 1 : 0) + 
       (@asking ? 1 : 0) +
       @minibuf_stack.compact.size, 1].max
    end
  end
  
  def draw_minibuf opts={}
    m = nil
    @minibuf_mutex.synchronize do
      m = @minibuf_stack.compact
      m << @flash if @flash
      m << "" if m.empty? unless @asking # to clear it
    end

    Ncurses.mutex.lock unless opts[:sync] == false
    Ncurses.attrset Colormap.color_for(:none)
    adj = @asking ? 2 : 1
    m.each_with_index do |s, i|
      Ncurses.mvaddstr Ncurses.rows - i - adj, 0, s + (" " * [Ncurses.cols - s.length, 0].max)
    end
    Ncurses.refresh if opts[:refresh]
    Ncurses.mutex.unlock unless opts[:sync] == false
  end

  def say s, id=nil
    new_id = nil

    @minibuf_mutex.synchronize do
      new_id = id.nil?
      id ||= @minibuf_stack.length
      @minibuf_stack[id] = s
    end

    if new_id
      draw_screen :refresh => true
    else
      draw_minibuf :refresh => true
    end

    if block_given?
      begin
        yield id
      ensure
        clear id
      end
    end
    id
  end

  def erase_flash; @flash = nil; end

  def flash s
    @flash = s
    draw_screen :refresh => true
  end

  ## a little tricky because we can't just delete_at id because ids
  ## are relative (they're positions into the array).
  def clear id
    @minibuf_mutex.synchronize do
      @minibuf_stack[id] = nil
      if id == @minibuf_stack.length - 1
        id.downto(0) do |i|
          break if @minibuf_stack[i]
          @minibuf_stack.delete_at i
        end
      end
    end

    draw_screen :refresh => true
  end

  def shell_out command
    @shelled = true
    Ncurses.sync do
      Ncurses.endwin
      system command
      Ncurses.stdscr.keypad 1
      Ncurses.refresh
      Ncurses.curs_set 0
    end
    @shelled = false
  end

private
  def default_status_bar buf
    " [#{buf.mode.name}] #{buf.title}   #{buf.mode.status}"
  end

  def default_terminal_title buf
    "Sup #{Redwood::VERSION} :: #{buf.title}"
  end

  def get_status_and_title buf
    opts = {
      :num_inbox => lambda { Index.num_results_for :label => :inbox },
      :num_inbox_unread => lambda { Index.num_results_for :labels => [:inbox, :unread] },
      :num_total => lambda { Index.size },
      :num_spam => lambda { Index.num_results_for :label => :spam },
      :title => buf.title,
      :mode => buf.mode.name,
      :status => buf.mode.status
    }

    statusbar_text = HookManager.run("status-bar-text", opts) || default_status_bar(buf)
    term_title_text = HookManager.run("terminal-title-text", opts) || default_terminal_title(buf)
    
    [statusbar_text, term_title_text]
  end

  def users
    unless @users
      @users = []
      while(u = Etc.getpwent)
        @users << u.name
      end
    end
    @users
  end
end
end<|MERGE_RESOLUTION|>--- conflicted
+++ resolved
@@ -196,13 +196,8 @@
     @flash = nil
     @shelled = @asking = false
     @in_x = ENV["TERM"] =~ /(xterm|rxvt|screen)/
-<<<<<<< HEAD
-=======
     @sigwinch_happened = false
     @sigwinch_mutex = Mutex.new
-
-    self.class.i_am_the_instance self
->>>>>>> ea9290bc
   end
 
   def sigwinch_happened!; @sigwinch_mutex.synchronize { @sigwinch_happened = true } end
@@ -275,7 +270,7 @@
     Ncurses.curs_set 0
     Ncurses.refresh
     @sigwinch_mutex.synchronize { @sigwinch_happened = false }
-    Redwood::log "new screen size is #{Ncurses.rows} x #{Ncurses.cols}"
+    debug "new screen size is #{Ncurses.rows} x #{Ncurses.cols}"
 
     status, title = get_status_and_title(@focus_buf) # must be called outside of the ncurses lock
 
