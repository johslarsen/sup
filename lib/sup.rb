# encoding: utf-8

require 'rubygems'
require 'yaml'
YAML::ENGINE.yamler = 'psych'
require 'zlib'
require 'thread'
require 'fileutils'
require 'locale'
require 'curses'
require 'rmail'
begin
  require 'fastthread'
rescue LoadError
end

class Object
  ## this is for debugging purposes because i keep calling #id on the
  ## wrong object and i want it to throw an exception
  def id
    raise "wrong id called on #{self.inspect}"
  end
end

class Module
  def yaml_properties *props
    props = props.map { |p| p.to_s }

    path = name.gsub(/::/, "/")
    yaml_tag "!#{Redwood::YAML_DOMAIN},#{Redwood::YAML_DATE}/#{path}"

    define_method :init_with do |coder|
      initialize(*coder.map.values_at(*props))
    end

    define_method :encode_with do |coder|
      coder.map = props.inject({}) do |hash, key|
        hash[key] = instance_variable_get("@#{key}")
        hash
      end
    end

    # Legacy
    Psych.load_tags["!#{Redwood::LEGACY_YAML_DOMAIN},#{Redwood::YAML_DATE}/#{path}"] = self
  end
end

module Redwood
  BASE_DIR   = ENV["SUP_BASE"] || File.join(ENV["HOME"], ".sup")
  CONFIG_FN  = File.join(BASE_DIR, "config.yaml")
  COLOR_FN   = File.join(BASE_DIR, "colors.yaml")
  SOURCE_FN  = File.join(BASE_DIR, "sources.yaml")
  LABEL_FN   = File.join(BASE_DIR, "labels.txt")
  CONTACT_FN = File.join(BASE_DIR, "contacts.txt")
  DRAFT_DIR  = File.join(BASE_DIR, "drafts")
  SENT_FN    = File.join(BASE_DIR, "sent.mbox")
  LOCK_FN    = File.join(BASE_DIR, "lock")
  SUICIDE_FN = File.join(BASE_DIR, "please-kill-yourself")
  HOOK_DIR   = File.join(BASE_DIR, "hooks")
  SEARCH_FN  = File.join(BASE_DIR, "searches.txt")
  LOG_FN     = File.join(BASE_DIR, "log")
  SYNC_OK_FN = File.join(BASE_DIR, "sync-back-ok")

  YAML_DOMAIN = "supmua.org"
  LEGACY_YAML_DOMAIN = "masanjin.net"
  YAML_DATE = "2006-10-01"
  MAILDIR_SYNC_CHECK_SKIPPED = 'SKIPPED'

  ## record exceptions thrown in threads nicely
  @exceptions = []
  @exception_mutex = Mutex.new

  attr_reader :exceptions
  def record_exception e, name
    @exception_mutex.synchronize do
      @exceptions ||= []
      @exceptions << [e, name]
    end
  end

  def reporting_thread name
    if $opts[:no_threads]
      yield
    else
      ::Thread.new do
        begin
          yield
        rescue Exception => e
          record_exception e, name
        end
      end
    end
  end

  module_function :reporting_thread, :record_exception, :exceptions

## one-stop shop for yamliciousness
  def save_yaml_obj o, fn, safe=false, backup=false
    o = if o.is_a?(Array)
      o.map { |x| (x.respond_to?(:before_marshal) && x.before_marshal) || x }
    elsif o.respond_to? :before_marshal
      o.before_marshal
    else
      o
    end

    mode = if File.exists? fn
      File.stat(fn).mode
    else
      0600
    end

    if backup
      backup_fn = fn + '.bak'
      if File.exists?(fn) && File.size(fn) > 0
        File.open(backup_fn, "w", mode) do |f|
          File.open(fn, "r") { |old_f| FileUtils.copy_stream old_f, f }
          f.fsync
        end
      end
      File.open(fn, "w") do |f|
        f.puts o.to_yaml
        f.fsync
      end
    elsif safe
      safe_fn = "#{File.dirname fn}/safe_#{File.basename fn}"
      File.open(safe_fn, "w", mode) do |f|
        f.puts o.to_yaml
        f.fsync
      end
      FileUtils.mv safe_fn, fn
    else
      File.open(fn, "w", mode) do |f|
        f.puts o.to_yaml
        f.fsync
      end
    end
  end

  def load_yaml_obj fn, compress=false
    o = if File.exists? fn
      if compress
        Zlib::GzipReader.open(fn) { |f| YAML::load f }
      else
        YAML::load_file fn
      end
    end
    if o.is_a?(Array)
      o.each { |x| x.after_unmarshal! if x.respond_to?(:after_unmarshal!) }
    else
      o.after_unmarshal! if o.respond_to?(:after_unmarshal!)
    end
    o
  end

  def managers
    %w(HookManager SentManager ContactManager LabelManager AccountManager
    DraftManager UpdateManager PollManager CryptoManager UndoManager
    SourceManager SearchManager IdleManager).map { |x| Redwood.const_get x.to_sym }
  end

  def start bypass_sync_check = false
    managers.each { |x| fail "#{x} already instantiated" if x.instantiated? }

    FileUtils.mkdir_p Redwood::BASE_DIR
    $config = load_config Redwood::CONFIG_FN
    @log_io = File.open(Redwood::LOG_FN, 'a')
    Redwood::Logger.add_sink @log_io
    Redwood::HookManager.init Redwood::HOOK_DIR
    Redwood::SentManager.init $config[:sent_source] || 'sup://sent'
    Redwood::ContactManager.init Redwood::CONTACT_FN
    Redwood::LabelManager.init Redwood::LABEL_FN
    Redwood::AccountManager.init $config[:accounts]
    Redwood::DraftManager.init Redwood::DRAFT_DIR
    Redwood::SearchManager.init Redwood::SEARCH_FN

    managers.each { |x| x.init unless x.instantiated? }

    return if bypass_sync_check

    if $config[:sync_back_to_maildir]
      if not File.exists? Redwood::SYNC_OK_FN
        Redwood.warn_syncback <<EOS
It appears that the "sync_back_to_maildir" option has been changed
from false to true since the last execution of sup.
EOS
        $stderr.puts <<EOS

Should I complain about this again? (Y/n)
EOS
        File.open(Redwood::SYNC_OK_FN, 'w') {|f| f.write(Redwood::MAILDIR_SYNC_CHECK_SKIPPED) } if STDIN.gets.chomp.downcase == 'n'
      end
    elsif not $config[:sync_back_to_maildir] and File.exists? Redwood::SYNC_OK_FN
      File.delete(Redwood::SYNC_OK_FN)
    end
  end

  def check_syncback_settings
    # don't check if syncback was never performed
    return unless File.exists? Redwood::SYNC_OK_FN
    active_sync_sources = File.readlines(Redwood::SYNC_OK_FN).collect { |e| e.strip }.find_all { |e| not e.empty? }
    return if active_sync_sources.length == 1 and active_sync_sources[0] == Redwood::MAILDIR_SYNC_CHECK_SKIPPED
    sources = SourceManager.sources
    newly_synced = sources.select { |s| s.is_a? Maildir and s.sync_back_enabled? and not active_sync_sources.include? s.uri }
    unless newly_synced.empty?

      details =<<EOS
It appears that the option "sync_back" of the following source(s)
has been changed from false to true since the last execution of
sup:

EOS
      newly_synced.each do |s|
        details += "#{s} (usual: #{s.usual})\n"
      end

      Redwood.warn_syncback details
    end
  end

  def self.warn_syncback details
    $stderr.puts <<EOS
WARNING
-------

#{details}

It is *strongly* recommended that you run "sup-sync-back-maildir"
before continuing, otherwise you might lose changes you have made in sup
to your Xapian index.

<<<<<<< HEAD
This script should be run each time you change the
"sync_back_to_maildir" flag in config.yaml from false to true or
the "sync_back" flag is changed to true for a source in sources.yaml.
=======
Please note that if you have any sources that are not marked as 'ususal'
you need to manually specify them to the sup-sync-back-maildir script.

This script should be executed each time the "sync_back_to_maildir" is
changed from false to true.
>>>>>>> c49f52bd

Please run "sup-sync-back-maildir -h" for more information and why this
is needed.

Note that if you have any sources that are not marked as 'ususal' in
sources.yaml you need to manually specify them when running  the
sup-sync-back-maildir script.

Are you really sure you want to continue? (y/N)
EOS
    abort "Aborted" unless STDIN.gets.chomp.downcase == 'y'
  end

  def finish
    Redwood::LabelManager.save if Redwood::LabelManager.instantiated?
    Redwood::ContactManager.save if Redwood::ContactManager.instantiated?
    Redwood::SearchManager.save if Redwood::SearchManager.instantiated?
    Redwood::Logger.remove_sink @log_io

    managers.each { |x| x.deinstantiate! if x.instantiated? }

    @log_io.close
    @log_io = nil
    $config = nil
  end

  ## not really a good place for this, so I'll just dump it here.
  ##
  ## a source error is either a FatalSourceError or an OutOfSyncSourceError.
  ## the superclass SourceError is just a generic.
  def report_broken_sources opts={}
    return unless BufferManager.instantiated?

    broken_sources = SourceManager.sources.select { |s| s.error.is_a? FatalSourceError }
    unless broken_sources.empty?
      BufferManager.spawn_unless_exists("Broken source notification for #{broken_sources.join(',')}", opts) do
        TextMode.new(<<EOM)
Source error notification
-------------------------

Hi there. It looks like one or more message sources is reporting
errors. Until this is corrected, messages from these sources cannot
be viewed, and new messages will not be detected.

#{broken_sources.map { |s| "Source: " + s.to_s + "\n Error: " + s.error.message.wrap(70).join("\n        ")}.join("\n\n")}
EOM
#' stupid ruby-mode
      end
    end

    desynced_sources = SourceManager.sources.select { |s| s.error.is_a? OutOfSyncSourceError }
    unless desynced_sources.empty?
      BufferManager.spawn_unless_exists("Out-of-sync source notification for #{broken_sources.join(',')}", opts) do
        TextMode.new(<<EOM)
Out-of-sync source notification
-------------------------------

Hi there. It looks like one or more sources has fallen out of sync
with my index. This can happen when you modify these sources with
other email clients. (Sorry, I don't play well with others.)

Until this is corrected, messages from these sources cannot be viewed,
and new messages will not be detected. Luckily, this is easy to correct!

#{desynced_sources.map do |s|
  "Source: " + s.to_s +
   "\n Error: " + s.error.message.wrap(70).join("\n        ") +
   "\n   Fix: sup-sync --changed #{s.to_s}"
  end}
EOM
#' stupid ruby-mode
      end
    end
  end


  ## set up default configuration file
  def load_config filename
    default_config = {
      :editor => ENV["EDITOR"] || "/usr/bin/vim -f -c 'setlocal spell spelllang=en_us' -c 'set filetype=mail'",
      :thread_by_subject => false,
      :edit_signature => false,
      :ask_for_from => false,
      :ask_for_to => true,
      :ask_for_cc => true,
      :ask_for_bcc => false,
      :ask_for_subject => true,
      :account_selector => true,
      :confirm_no_attachments => true,
      :confirm_top_posting => true,
      :jump_to_open_message => true,
      :discard_snippets_from_encrypted_messages => false,
      :load_more_threads_when_scrolling => true,
      :default_attachment_save_dir => "",
      :sent_source => "sup://sent",
      :archive_sent => true,
      :poll_interval => 300,
      :wrap_width => 0,
      :slip_rows => 0,
      :col_jump => 2,
      :stem_language => "english",
      :sync_back_to_maildir => false
    }
    if File.exists? filename
      config = Redwood::load_yaml_obj filename
      abort "#{filename} is not a valid configuration file (it's a #{config.class}, not a hash)" unless config.is_a?(Hash)
      default_config.merge config
    else
      require 'etc'
      require 'socket'
      name = Etc.getpwnam(ENV["USER"]).gecos.split(/,/).first.force_encoding($encoding).fix_encoding! rescue nil
      name ||= ENV["USER"]
      email = ENV["USER"] + "@" +
        begin
          Socket.gethostbyname(Socket.gethostname).first
        rescue SocketError
          Socket.gethostname
        end

      config = {
        :accounts => {
          :default => {
            :name => name.dup.fix_encoding!,
            :email => email.dup.fix_encoding!,
            :alternates => [],
            :sendmail => "/usr/sbin/sendmail -oem -ti",
            :signature => File.join(ENV["HOME"], ".signature"),
            :gpgkey => ""
          }
        },
      }
      config.merge! default_config
      begin
        Redwood::save_yaml_obj config, filename, false, true
      rescue StandardError => e
        $stderr.puts "warning: #{e.message}"
      end
      config
    end
  end

  module_function :save_yaml_obj, :load_yaml_obj, :start, :finish,
                  :report_broken_sources, :load_config, :managers,
                  :check_syncback_settings
end

require 'sup/version'
require "sup/util"
require "sup/hook"
require "sup/time"

## everything we need to get logging working
require "sup/logger/singleton"

## determine encoding and character set
$encoding = Locale.current.charset
$encoding = "UTF-8" if $encoding == "utf8"
$encoding = "UTF-8" if $encoding == "UTF8"
if $encoding
  debug "using character set encoding #{$encoding.inspect}"
else
  warn "can't find character set by using locale, defaulting to utf-8"
  $encoding = "UTF-8"
end

# test encoding
teststr = "test"
teststr.encode('UTF-8')
begin
  teststr.encode($encoding)
rescue Encoding::ConverterNotFoundError
  warn "locale encoding is invalid, defaulting to utf-8"
  $encoding = "UTF-8"
end

require "sup/buffer"
require "sup/keymap"
require "sup/mode"
require "sup/modes/scroll_mode"
require "sup/modes/text_mode"
require "sup/modes/log_mode"
require "sup/update"
require "sup/message_chunks"
require "sup/message"
require "sup/source"
require "sup/mbox"
require "sup/maildir"
require "sup/person"
require "sup/account"
require "sup/thread"
require "sup/interactive_lock"
require "sup/index"
require "sup/textfield"
require "sup/colormap"
require "sup/label"
require "sup/contact"
require "sup/tagger"
require "sup/draft"
require "sup/poll"
require "sup/crypto"
require "sup/undo"
require "sup/horizontal_selector"
require "sup/modes/line_cursor_mode"
require "sup/modes/help_mode"
require "sup/modes/edit_message_mode"
require "sup/modes/edit_message_async_mode"
require "sup/modes/compose_mode"
require "sup/modes/resume_mode"
require "sup/modes/forward_mode"
require "sup/modes/reply_mode"
require "sup/modes/label_list_mode"
require "sup/modes/contact_list_mode"
require "sup/modes/thread_view_mode"
require "sup/modes/thread_index_mode"
require "sup/modes/label_search_results_mode"
require "sup/modes/search_results_mode"
require "sup/modes/person_search_results_mode"
require "sup/modes/inbox_mode"
require "sup/modes/buffer_list_mode"
require "sup/modes/poll_mode"
require "sup/modes/file_browser_mode"
require "sup/modes/completion_mode"
require "sup/modes/console_mode"
require "sup/sent"
require "sup/search"
require "sup/modes/search_list_mode"
require "sup/idle"

$:.each do |base|
  d = File.join base, "sup/share/modes/"
  Redwood::Mode.load_all_modes d if File.directory? d
end<|MERGE_RESOLUTION|>--- conflicted
+++ resolved
@@ -229,17 +229,9 @@
 before continuing, otherwise you might lose changes you have made in sup
 to your Xapian index.
 
-<<<<<<< HEAD
 This script should be run each time you change the
 "sync_back_to_maildir" flag in config.yaml from false to true or
 the "sync_back" flag is changed to true for a source in sources.yaml.
-=======
-Please note that if you have any sources that are not marked as 'ususal'
-you need to manually specify them to the sup-sync-back-maildir script.
-
-This script should be executed each time the "sync_back_to_maildir" is
-changed from false to true.
->>>>>>> c49f52bd
 
 Please run "sup-sync-back-maildir -h" for more information and why this
 is needed.
