#!/usr/bin/env ruby

require 'uri'
require 'rubygems'
require 'trollop'
require "sup"

PROGRESS_UPDATE_INTERVAL = 15 # seconds

class Float
  def to_s; sprintf '%.2f', self; end
  def to_time_s; infinite? ? "unknown" : super end
end

class Numeric
  def to_time_s
    i = to_i
    sprintf "%d:%02d:%02d", i / 3600, (i / 60) % 60, i % 60
  end
end

class Set
  def to_s; to_a * ',' end
end

def time
  startt = Time.now
  yield
  Time.now - startt
end

opts = Trollop::options do
  version "sup-sync (sup #{Redwood::VERSION})"
  banner <<EOS
Synchronizes the Sup index with one or more message sources by adding
messages, deleting messages, or changing message state in the index as
appropriate.

"Message state" means read/unread, archived/inbox, starred/unstarred,
and all user-defined labels on each message.

"Default source state" refers to any state that a source itself has
keeps about a message. Sup-sync uses this information when adding a
new message to the index. The source state is typically limited to
read/unread, archived/inbox status and a single label based on the
source name. Messages using the default source state are placed in
the inbox (i.e. not archived) and unstarred.

Usage:
  sup-sync [options] <source>*

where <source>* is zero or more source URIs. If no sources are given,
sync from all usual sources. Supported source URI schemes can be seen
by running "sup-add --help".

Options controlling WHICH messages sup-sync operates on:
EOS
  opt :new, "Operate on new messages only. Don't scan over the entire source. (Default.)", :short => :none
  opt :changed, "Scan over the entire source for messages that have been deleted, altered, or moved from another source."
  opt :restored, "Operate only on those messages included in a dump file as specified by --restore which have changed state."
  opt :all, "Operate on all messages in the source, regardless of newness or changedness."
  opt :start_at, "For --changed, --restored and --all, start at a particular offset.", :type => :int

text <<EOS

Options controlling HOW message state is altered:
EOS
  opt :asis, "If the message is already in the index, preserve its state. Otherwise, use default source state. (Default.)", :short => :none
  opt :restore, "Restore message state from a dump file created with sup-dump. If a message is not in this dumpfile, act as --asis.", :type => String, :short => :none
  opt :discard, "Discard any message state in the index and use the default source state. Dangerous!", :short => :none
  opt :archive, "When using the default source state, mark messages as archived.", :short => "-x"
  opt :read, "When using the default source state, mark messages as read."
  opt :extra_labels, "When using the default source state, also apply these user-defined labels (a comma-separated list)", :default => "", :short => :none

text <<EOS

Other options:
EOS
  opt :verbose, "Print message ids as they're processed."
  opt :optimize, "As the final operation, optimize the index."
  opt :all_sources, "Scan over all sources.", :short => :none
  opt :dry_run, "Don't actually modify the index. Probably only useful with --verbose.", :short => "-n"
  opt :version, "Show version information", :short => :none

  conflicts :changed, :all, :new, :restored
  conflicts :asis, :restore, :discard
end
Trollop::die :restored, "requires --restore" if opts[:restored] unless opts[:restore]
if opts[:start_at]
  Trollop::die :start_at, "must be non-negative" if opts[:start_at] < 0
  Trollop::die :start_at, "requires either --changed, --restored or --all" unless opts[:changed] || opts[:restored] || opts[:all]
end

target = [:new, :changed, :all, :restored].find { |x| opts[x] } || :new
op = [:asis, :restore, :discard].find { |x| opts[x] } || :asis

Redwood::start
index = Redwood::Index.init

restored_state = if opts[:restore]
  dump = {}
  $stderr.puts "Loading state dump from #{opts[:restore]}..."
  IO.foreach opts[:restore] do |l|
    l =~ /^(\S+) \((.*?)\)$/ or raise "Can't read dump line: #{l.inspect}"
    mid, labels = $1, $2
    dump[mid] = labels.to_set_of_symbols
  end
  $stderr.puts "Read #{dump.size} entries from dump file."
  dump
else
  {}
end

seen = {}
index.lock_interactively or exit
begin
  index.load

  sources = if opts[:all_sources]
    Redwood::SourceManager.sources
  elsif ARGV.empty?
    Redwood::SourceManager.usual_sources
  else
    ARGV.map do |uri|
      Redwood::SourceManager.source_for uri or Trollop::die "Unknown source: #{uri}. Did you add it with sup-add first?"
    end
  end

  ## for all target specifications except for only-new messages, reset the
  ## source to the beginning (or to the user-specified starting point.)
  unless target == :new
    if opts[:start_at]
      Trollop::die :start_at, "can only be used on one source" unless sources.size == 1
      sources.first.seek_to! opts[:start_at]
      sources.first.correct_offset! if sources.first.respond_to?(:correct_offset!)
    else
      sources.each { |s| s.reset! }
    end
  end

  sources.each do |source|
    $stderr.puts "Scanning #{source}..."
    num_added = num_updated = num_scanned = num_restored = 0
    last_info_time = start_time = Time.now

    Redwood::PollManager.each_message_from source do |m|
      num_scanned += 1
      seen[m.id] = true
      old_m = index.build_message m.id

      case target
      when :changed
        ## skip this message if we're operating only on changed messages, the
        ## message is in the index, and it's unchanged from what the source is
        ## reporting.
        next if old_m && old_m.source.id == m.source.id && old_m.source_info == m.source_info
      when :restored
        ## skip if we're operating on restored messages, and this one
        ## ain't (or we wouldn't be making a change)
        next unless old_m && restored_state[m.id] && restored_state[m.id] != old_m.labels
      when :new
        ## nothing to do; we'll consider all messages starting at the start offset, which
        ## hasn't been changed.
      when :all
        ## nothing to do; we'll consider all messages starting at the start offset, which
        ## was reset to the beginning above.
      end

      ## tweak source labels according to commandline arguments if necessary
      m.labels.delete :inbox if opts[:archive]
      m.labels.delete :unread if opts[:read]
      m.labels += opts[:extra_labels].to_set_of_symbols(",")

      ## decide what to do based on message labels and the operation we're performing
      dothis, new_labels = case
<<<<<<< HEAD
      when (op == :restore) && restored_state[m.id] && old_m && (old_m.labels != restored_state[m.id])
        num_restored += 1
        [:update_message_state, restored_state[m.id]]
      when (op == :restore) && restored_state[m.id] && !old_m
        num_restored += 1
        m.labels = restored_state[m.id]
        :add_message
=======
      when (op == :restore) && restored_state[m.id]
        if old_m && (old_m.labels != restored_state[m.id])
          num_restored += 1
          [:update_message_state, restored_state[m.id]]
        elsif old_m.nil?
          num_restored += 1
          m.labels = restored_state[m.id]
          :add_message
        else
          # labels are the same; don't do anything
        end
>>>>>>> 4eb5cf1f
      when op == :discard
        if old_m && (old_m.labels != m.labels)
          [:update_message_state, m.labels]
        else
          # labels are the same; don't do anything
        end
      else
        ## duplicate behavior of poll mode: if index_state is non-nil, this is a newer
        ## version of an older message, so merge in any new labels except :unread and
        ## :inbox.
        ##
        ## TODO: refactor such that this isn't duplicated
        if old_m
          m.labels = old_m.labels + (m.labels - [:unread, :inbox])
          :update_message
        else
          :add_message
        end
      end

      ## now, actually do the operation
      case dothis
      when :add_message
        $stderr.puts "Adding new message #{source}###{m.source_info} with labels #{m.labels}" if opts[:verbose]
        index.add_message m unless opts[:dry_run]
        num_added += 1
      when :update_message
        $stderr.puts "Updating message #{source}###{m.source_info}; labels #{old_m.labels} => #{m.labels}; offset #{old_m.source_info} => #{m.source_info}" if opts[:verbose]
        index.update_message m unless opts[:dry_run]
        num_updated += 1
      when :update_message_state
        $stderr.puts "Changing flags for #{source}##{m.source_info} from #{m.labels} to #{new_labels}"
        m.labels = new_labels
        index.update_message_state m unless opts[:dry_run]
        num_updated += 1
      end

      if Time.now - last_info_time > PROGRESS_UPDATE_INTERVAL
        last_info_time = Time.now
        elapsed = last_info_time - start_time
        pctdone = source.respond_to?(:pct_done) ? source.pct_done : 100.0 * (source.cur_offset.to_f - source.start_offset).to_f / (source.end_offset - source.start_offset).to_f
        remaining = (100.0 - pctdone) * (elapsed.to_f / pctdone)
        $stderr.printf "## read %dm (about %.0f%%) @ %.1fm/s. %s elapsed, about %s remaining\n", num_scanned, pctdone, num_scanned / elapsed, elapsed.to_time_s, remaining.to_time_s
      end
    end

    $stderr.puts "Scanned #{num_scanned}, added #{num_added}, updated #{num_updated} messages from #{source}."
    $stderr.puts "Restored state on #{num_restored} (#{100.0 * num_restored / num_scanned}%) messages." if num_restored > 0
  end

  ## delete any messages in the index that claim they're from one of
  ## these sources, but that we didn't see.
  if (target == :all || target == :changed)
    $stderr.puts "Deleting missing messages from the index..."
    num_del, num_scanned = 0, 0
    sources.each do |source|
      raise "no source id for #{source}" unless source.id
      index.each_message :source_id => source.id, :load_spam => true, :load_deleted => true, :load_killed => true do |m|
        num_scanned += 1
        unless seen[m.id]
          next unless m.source_info >= opts[:start_at] if opts[:start_at]
          puts "Deleting #{m.id}" if opts[:verbose]
          index.delete m.id unless opts[:dry_run]
          num_del += 1
        end
      end
    end
    $stderr.puts "Deleted #{num_del} / #{num_scanned} messages"
  end

  index.save

  if opts[:optimize]
    $stderr.puts "Optimizing index..."
    optt = time { index.optimize unless opts[:dry_run] }
    $stderr.puts "Optimized index of size #{index.size} in #{optt}s."
  end
rescue Redwood::FatalSourceError => e
  $stderr.puts "Sorry, I couldn't communicate with a source: #{e.message}"
rescue Exception => e
  File.open("sup-exception-log.txt", "w") { |f| f.puts e.backtrace }
  raise
ensure
  Redwood::finish
  index.unlock
end<|MERGE_RESOLUTION|>--- conflicted
+++ resolved
@@ -173,15 +173,6 @@
 
       ## decide what to do based on message labels and the operation we're performing
       dothis, new_labels = case
-<<<<<<< HEAD
-      when (op == :restore) && restored_state[m.id] && old_m && (old_m.labels != restored_state[m.id])
-        num_restored += 1
-        [:update_message_state, restored_state[m.id]]
-      when (op == :restore) && restored_state[m.id] && !old_m
-        num_restored += 1
-        m.labels = restored_state[m.id]
-        :add_message
-=======
       when (op == :restore) && restored_state[m.id]
         if old_m && (old_m.labels != restored_state[m.id])
           num_restored += 1
@@ -193,7 +184,6 @@
         else
           # labels are the same; don't do anything
         end
->>>>>>> 4eb5cf1f
       when op == :discard
         if old_m && (old_m.labels != m.labels)
           [:update_message_state, m.labels]
