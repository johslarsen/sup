#!/usr/bin/env ruby

require 'rubygems'
require 'ncurses'
require 'curses'
require 'fileutils'
require 'trollop'
require "sup"

BIN_VERSION = "git"

unless Redwood::VERSION == BIN_VERSION
  $stderr.puts <<EOS

Error: version mismatch!
The sup executable is at version #{BIN_VERSION.inspect}.
The sup libraries are at version #{Redwood::VERSION.inspect}.

Is your development environment conflicting with rubygems?
EOS
  exit(-1)
end

$opts = Trollop::options do
  version "sup v#{Redwood::VERSION}"
  banner <<EOS
Sup is a curses-based email client.

Usage:
  sup [options]

Options are:
EOS
  opt :list_hooks, "List all hooks and descriptions, and quit."
  opt :no_threads, "Turn off threading. Helps with debugging. (Necessarily disables background polling for new messages.)"
  opt :no_initial_poll, "Don't poll for new messages when starting."
  opt :search, "Search for this query upon startup", :type => String
  opt :compose, "Compose message to this recipient upon startup", :type => String
end

Redwood::HookManager.register "startup", <<EOS
Executes at startup
No variables.
No return value.
EOS

Redwood::HookManager.register "shutdown", <<EOS 
Executes when sup is shutting down. May be run when sup is crashing,
so don\'t do anything too important. Run before the label, contacts,
and people are saved.
No variables.
No return value.
EOS

if $opts[:list_hooks]
  Redwood::HookManager.print_hooks
  exit
end

Thread.abort_on_exception = true # make debugging possible

module Redwood

global_keymap = Keymap.new do |k|
  k.add :quit_ask, "Quit Sup, but ask first", 'q'
  k.add :quit_now, "Quit Sup immediately", 'Q'
  k.add :help, "Show help", '?'
  k.add :roll_buffers, "Switch to next buffer", 'b'
  k.add :roll_buffers_backwards, "Switch to previous buffer", 'B'
  k.add :kill_buffer, "Kill the current buffer", 'x'
  k.add :list_buffers, "List all buffers", ';'
  k.add :list_contacts, "List contacts", 'C'
  k.add :redraw, "Redraw screen", :ctrl_l
  k.add :search, "Search all messages", '\\', 'F'
  k.add :search_unread, "Show all unread messages", 'U'
  k.add :list_labels, "List labels", 'L'
  k.add :poll, "Poll for new messages", 'P'
  k.add :compose, "Compose new message", 'm', 'c'
  k.add :nothing, "Do nothing", :ctrl_g
  k.add :recall_draft, "Edit most recent draft message", 'R'
end

## the following magic enables wide characters when used with a ruby
## ncurses.so that's been compiled against libncursesw. (note the w.) why
## this works, i have no idea. much like pretty much every aspect of
## dealing with curses.  cargo cult programming at its best.
##
## BSD users: if libc.so.6 is not found, try installing compat6x.
require 'dl/import'
module LibC
  extend DL.const_defined?(:Importer) ? DL::Importer : DL::Importable
  setlocale_lib = case Config::CONFIG['arch']
    when /darwin/; "libc.dylib"
    when /cygwin/; "cygwin1.dll"
    else; "libc.so.6"
  end

  Redwood::log "dynamically loading setlocale() from #{setlocale_lib}"
  begin
    dlload setlocale_lib
    extern "void setlocale(int, const char *)"
    Redwood::log "setting locale..."
    LibC.setlocale(6, "")  # LC_ALL == 6
  rescue RuntimeError => e
    Redwood::log "cannot dlload setlocale(); ncurses wide character support probably broken."
    Redwood::log "dlload error was #{e.class}: #{e.message}"
    if Config::CONFIG['arch'] =~ /bsd/
      Redwood::log "BSD variant detected. You may have to install a compat6x package to acquire libc."
    end
  end
end

def start_cursing
  Ncurses.initscr
  Ncurses.noecho
  Ncurses.cbreak
  Ncurses.stdscr.keypad 1
  Ncurses.use_default_colors
  Ncurses.curs_set 0
  Ncurses.start_color
  $cursing = true
end

def stop_cursing
  return unless $cursing
  Ncurses.curs_set 1
  Ncurses.echo
  Ncurses.endwin
end
module_function :start_cursing, :stop_cursing

Index.new
begin
  Index.lock
rescue Index::LockError => e
  require 'highline'

  h = HighLine.new
  h.wrap_at = :auto
  h.say Index.fancy_lock_error_message_for(e)

  case h.ask("Should I ask that process to kill itself? ")
  when /^\s*y(es)?\s*$/i
    h.say "Ok, suggesting seppuku..."
    FileUtils.touch Redwood::SUICIDE_FN
    sleep SuicideManager::DELAY * 2
    FileUtils.rm_f Redwood::SUICIDE_FN
    h.say "Let's try that again."
    retry
  else
    h.say <<EOS
Ok, giving up. If the process crashed and left a stale lockfile, you
can fix this by manually deleting #{Index.lockfile}.
EOS
    exit
  end
end

begin
  Redwood::start
  Index.load

  if(s = Redwood::SourceManager.source_for DraftManager.source_name)
    DraftManager.source = s
  else
    Redwood::log "no draft source, auto-adding..."
    Redwood::SourceManager.add_source DraftManager.new_source
  end

<<<<<<< HEAD
  if(s = Index.source_for SentManager.source_uri)
    SentManager.source = s
  else
    Index.add_source SentManager.default_source
=======
  if(s = Redwood::SourceManager.source_for SentManager.source_uri)
    SentManager.source = s
  else
    Redwood::SourceManager.add_source SentManager.default_source
>>>>>>> 63f87a5f
  end

  HookManager.run "startup"

  log "starting curses"
  start_cursing

  bm = BufferManager.new
  Colormap.new.populate_colormap

  log "initializing mail index buffer"
  imode = InboxMode.new
  ibuf = bm.spawn "Inbox", imode

  log "ready for interaction!"
  Logger.make_buf

  bm.draw_screen

  Redwood::SourceManager.usual_sources.each do |s|
    next unless s.respond_to? :connect
    reporting_thread("call #connect on #{s}") do
      begin
        s.connect
      rescue SourceError => e
        Redwood::log "fatal error loading from #{s}: #{e.message}"
      end
    end
  end unless $opts[:no_initial_poll]
  
  imode.load_threads :num => ibuf.content_height, :when_done => lambda { |num| reporting_thread("poll after loading inbox") { sleep 1; PollManager.poll } unless $opts[:no_threads] || $opts[:no_initial_poll] }

  if $opts[:compose]
    ComposeMode.spawn_nicely :to_default => $opts[:compose]
  end

  unless $opts[:no_threads]
    PollManager.start
    SuicideManager.start
    Index.start_lock_update_thread
  end

  if $opts[:search]
    SearchResultsMode.spawn_from_query $opts[:search]
  end

  until Redwood::exceptions.nonempty? || SuicideManager.die?
    c = 
       begin
         Ncurses.nonblocking_getch
       rescue Exception => e
         if e.is_a?(Interrupt)
           raise if BufferManager.ask_yes_or_no("Die ungracefully now?")
           bm.draw_screen
           nil
         end
       end
    next unless c
    bm.erase_flash

    action =
      begin
        if bm.handle_input c
          :nothing
        else
          bm.resolve_input_with_keymap c, global_keymap
        end
      rescue InputSequenceAborted
        :nothing
      end
    case action
    when :quit_now
      break if bm.kill_all_buffers_safely
    when :quit_ask
      if bm.ask_yes_or_no "Really quit?"
        break if bm.kill_all_buffers_safely
      end
    when :help
      curmode = bm.focus_buf.mode
      bm.spawn_unless_exists("<help for #{curmode.name}>") { HelpMode.new curmode, global_keymap }
    when :roll_buffers
      bm.roll_buffers
    when :roll_buffers_backwards
      bm.roll_buffers_backwards
    when :kill_buffer
      bm.kill_buffer_safely bm.focus_buf
    when :list_buffers
      bm.spawn_unless_exists("buffer list", :system => true) { BufferListMode.new }
    when :list_contacts
      b, new = bm.spawn_unless_exists("Contact List") { ContactListMode.new }
      b.mode.load_in_background if new
    when :search
      query = BufferManager.ask :search, "search all messages: "
      next unless query && query !~ /^\s*$/
      SearchResultsMode.spawn_from_query query
    when :search_unread
      SearchResultsMode.spawn_from_query "is:unread"
    when :list_labels
      labels = LabelManager.all_labels.map { |l| LabelManager.string_for l }
      user_label = bm.ask_with_completions :label, "Show threads with label (enter for listing): ", labels
      unless user_label.nil?
        if user_label.empty?
          bm.spawn_unless_exists("Label list") { LabelListMode.new } if user_label && user_label.empty?
        else
          LabelSearchResultsMode.spawn_nicely user_label
        end
      end
    when :compose
      ComposeMode.spawn_nicely
    when :poll
      reporting_thread("user-invoked poll") { PollManager.poll }
    when :recall_draft
      case Index.num_results_for :label => :draft
      when 0
        bm.flash "No draft messages."
      when 1
        m = nil
        Index.each_id_by_date(:label => :draft) { |mid, builder| m = builder.call }
        r = ResumeMode.new(m)
        BufferManager.spawn "Edit message", r
        r.edit_message
      else
        b, new = BufferManager.spawn_unless_exists("All drafts") { LabelSearchResultsMode.new [:draft] }
        b.mode.load_threads :num => b.content_height if new
      end
    when :nothing, InputSequenceAborted
    when :redraw
      bm.completely_redraw_screen
    else
      bm.flash "Unknown keypress '#{c.to_character}' for #{bm.focus_buf.mode.name}."
    end

    bm.draw_screen
  end

  bm.kill_all_buffers if SuicideManager.die?
rescue Exception => e
  Redwood::record_exception e, "main"
ensure
  unless $opts[:no_threads]
    PollManager.stop if PollManager.instantiated?
    SuicideManager.stop if PollManager.instantiated?
    Index.stop_lock_update_thread
  end

  HookManager.run "shutdown"

  Redwood::finish
  stop_cursing
  Redwood::log "stopped cursing"

  if SuicideManager.instantiated? && SuicideManager.die?
    Redwood::log "I've been ordered to commit seppuku. I obey!"
  end

  if Redwood::exceptions.empty?
    Redwood::log "no fatal errors. good job, william."
    Index.save
  else
    Redwood::log "oh crap, an exception"
  end

  Index.unlock
end

unless Redwood::exceptions.empty?
  File.open(File.join(BASE_DIR, "exception-log.txt"), "w") do |f|
    Redwood::exceptions.each do |e, name|
      f.puts "--- #{e.class.name} from thread: #{name}"
      f.puts e.message, e.backtrace
    end
  end
  $stderr.puts <<EOS
----------------------------------------------------------------
I'm very sorry. It seems that an error occurred in Sup. Please
accept my sincere apologies. If you don't mind, please send the
contents of ~/.sup/exception-log.txt and a brief report of the
circumstances to sup-talk at rubyforge dot orgs so that I might
address this problem. Thank you!

Sincerely,
William
----------------------------------------------------------------
EOS
  Redwood::exceptions.each do |e, name|
    puts "--- #{e.class.name} from thread: #{name}"
    puts e.message, e.backtrace
  end
end

end<|MERGE_RESOLUTION|>--- conflicted
+++ resolved
@@ -167,17 +167,10 @@
     Redwood::SourceManager.add_source DraftManager.new_source
   end
 
-<<<<<<< HEAD
-  if(s = Index.source_for SentManager.source_uri)
-    SentManager.source = s
-  else
-    Index.add_source SentManager.default_source
-=======
   if(s = Redwood::SourceManager.source_for SentManager.source_uri)
     SentManager.source = s
   else
     Redwood::SourceManager.add_source SentManager.default_source
->>>>>>> 63f87a5f
   end
 
   HookManager.run "startup"
