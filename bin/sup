#!/usr/bin/env ruby

require 'rubygems'

no_ncursesw = false
begin
  require 'ncursesw'
rescue LoadError
  require 'ncurses'
  no_ncursesw = true
end

require 'fileutils'
require 'trollop'
require "sup"; Redwood::check_library_version_against "git"

if no_ncursesw
  debug "No 'ncursesw' gem detected. Install it for wide character support."
end

$opts = Trollop::options do
  version "sup v#{Redwood::VERSION}"
  banner <<EOS
Sup is a curses-based email client.

Usage:
  sup [options]

Options are:
EOS
  opt :list_hooks, "List all hooks and descriptions, and quit."
  opt :no_threads, "Turn off threading. Helps with debugging. (Necessarily disables background polling for new messages.)"
  opt :no_initial_poll, "Don't poll for new messages when starting."
  opt :search, "Search for this query upon startup", :type => String
  opt :compose, "Compose message to this recipient upon startup", :type => String
  opt :subject, "When composing, use this subject", :type => String, :short => "j"
  opt :index, "Use this index type ('auto' for autodetect)", :default => "auto"
end

Trollop::die :subject, "requires --compose" if $opts[:subject] && !$opts[:compose]

Redwood::HookManager.register "startup", <<EOS
Executes at startup
No variables.
No return value.
EOS

Redwood::HookManager.register "shutdown", <<EOS 
Executes when sup is shutting down. May be run when sup is crashing,
so don\'t do anything too important. Run before the label, contacts,
and people are saved.
No variables.
No return value.
EOS

if $opts[:list_hooks]
  Redwood::HookManager.print_hooks
  exit
end

Thread.abort_on_exception = true # make debugging possible
Thread.current.priority = 1 # keep ui responsive

module Redwood

global_keymap = Keymap.new do |k|
  k.add :quit_ask, "Quit Sup, but ask first", 'q'
  k.add :quit_now, "Quit Sup immediately", 'Q'
  k.add :help, "Show help", '?'
  k.add :roll_buffers, "Switch to next buffer", 'b'
  k.add :roll_buffers_backwards, "Switch to previous buffer", 'B'
  k.add :kill_buffer, "Kill the current buffer", 'x'
  k.add :list_buffers, "List all buffers", ';'
  k.add :list_contacts, "List contacts", 'C'
  k.add :redraw, "Redraw screen", :ctrl_l
  k.add :search, "Search all messages", '\\', 'F'
  k.add :search_unread, "Show all unread messages", 'U'
  k.add :list_labels, "List labels", 'L'
  k.add :poll, "Poll for new messages", 'P'
  k.add :poll_unusual, "Poll for new messages from unusual sources", '{'
  k.add :compose, "Compose new message", 'm', 'c'
  k.add :nothing, "Do nothing", :ctrl_g
  k.add :recall_draft, "Edit most recent draft message", 'R'
  k.add :show_inbox, "Show the Inbox buffer", 'I'
  k.add :show_console, "Show the Console buffer", '~'

  ## Submap for less often used keybindings
<<<<<<< HEAD
  k.add_multi "reload (c)olors", 'O' do |kk|
    kk.add :reload_colors, "Reload colors", 'c'
=======
  k.add_multi "reload (c)olors, rerun (k)eybindings hook", 'O' do |kk|
    kk.add :reload_colors, "Reload colors", 'c'
    kk.add :run_keybindings_hook, "Rerun keybindings hook", 'k'
>>>>>>> 967f2aa2
  end
end
  
Redwood::Keymap.run_hook global_keymap

## the following magic enables wide characters when used with a ruby
## ncurses.so that's been compiled against libncursesw. (note the w.) why
## this works, i have no idea. much like pretty much every aspect of
## dealing with curses.  cargo cult programming at its best.
##
## BSD users: if libc.so.6 is not found, try installing compat6x.
require 'dl/import'
module LibC
  extend DL.const_defined?(:Importer) ? DL::Importer : DL::Importable
  setlocale_lib = case Config::CONFIG['arch']
    when /darwin/; "libc.dylib"
    when /cygwin/; "cygwin1.dll"
    else; "libc.so.6"
  end

  debug "dynamically loading setlocale() from #{setlocale_lib}"
  begin
    dlload setlocale_lib
    extern "void setlocale(int, const char *)"
    debug "setting locale..."
    LibC.setlocale(6, "")  # LC_ALL == 6
  rescue RuntimeError => e
    warn "cannot dlload setlocale(); ncurses wide character support probably broken."
    warn "dlload error was #{e.class}: #{e.message}"
    if Config::CONFIG['arch'] =~ /bsd/
      warn "BSD variant detected. You may have to install a compat6x package to acquire libc."
    end
  end
end

def start_cursing
  Ncurses.initscr
  Ncurses.noecho
  Ncurses.cbreak
  Ncurses.stdscr.keypad 1
  Ncurses.use_default_colors
  Ncurses.curs_set 0
  Ncurses.start_color
  $cursing = true
end

def stop_cursing
  return unless $cursing
  Ncurses.curs_set 1
  Ncurses.echo
  Ncurses.endwin
end
module_function :start_cursing, :stop_cursing

Index.init $opts[:index]
Index.lock_interactively or exit

if Index.is_a_deprecated_ferret_index?
  FERRET_DEPRECATION_WARNING_FN = File.join BASE_DIR, "you-have-been-warned-about-ferret-deprecation"
  unless File.exist? FERRET_DEPRECATION_WARNING_FN
    $stderr.puts <<EOS
Warning! Your 30-day trial period for using Sup is almost over!

To purchase the full version of Sup, please see http://sup.rubyforge.org/.

Just kidding. BUT! You are using an old Ferret index. The Ferret backend is
deprecated and support will be removed in the next version of Sup.

You should convert to Xapian before that happens.

The conversion process may take several hours. It is safe and interruptable.
You can start it at any point by typing:

  sup-convert-ferret-index

Press enter to continue and be on your way. You won't see this message
again, just a brief reminder at shutdown.
EOS

    $stdin.gets
    FileUtils.touch FERRET_DEPRECATION_WARNING_FN
  end
end

begin
  Redwood::start
  Index.load
  Index.start_sync_worker unless $opts[:no_threads]

  $die = false
  trap("TERM") { |x| $die = true }
  trap("WINCH") { |x| BufferManager.sigwinch_happened! }

  if(s = Redwood::SourceManager.source_for DraftManager.source_name)
    DraftManager.source = s
  else
    debug "no draft source, auto-adding..."
    Redwood::SourceManager.add_source DraftManager.new_source
  end

  if(s = Redwood::SourceManager.source_for SentManager.source_uri)
    SentManager.source = s
  else
    Redwood::SourceManager.add_source SentManager.default_source
  end

  HookManager.run "startup"

  debug "starting curses"
  Redwood::Logger.remove_sink $stderr
  start_cursing

  bm = BufferManager.init
  Colormap.new.populate_colormap

  debug "initializing log buffer"
  lmode = Redwood::LogMode.new "system log"
  lmode.on_kill { Logger.clear! }
  Logger.add_sink lmode
  Logger.force_message "Welcome to Sup! Log level is set to #{Logger.level}."
  if Logger::LEVELS.index(Logger.level) > 0
    Logger.force_message "For more verbose logging, restart with SUP_LOG_LEVEL=#{Logger::LEVELS[Logger::LEVELS.index(Logger.level)-1]}."
  end

  debug "initializing inbox buffer"
  imode = InboxMode.new
  ibuf = bm.spawn "Inbox", imode

  debug "ready for interaction!"

  bm.draw_screen

  Redwood::SourceManager.usual_sources.each do |s|
    next unless s.respond_to? :connect
    reporting_thread("call #connect on #{s}") do
      begin
        s.connect
      rescue SourceError => e
        error "fatal error loading from #{s}: #{e.message}"
      end
    end
  end unless $opts[:no_initial_poll]

  imode.load_threads :num => ibuf.content_height, :when_done => lambda { |num| reporting_thread("poll after loading inbox") { sleep 1; PollManager.poll } unless $opts[:no_threads] || $opts[:no_initial_poll] }

  if $opts[:compose]
    to = Person.from_address_list $opts[:compose]
    mode = ComposeMode.new :to => to, :subj => $opts[:subject]
    BufferManager.spawn "New Message", mode
    mode.edit_message
  end

  unless $opts[:no_threads]
    PollManager.start
    Index.start_lock_update_thread
  end

  if $opts[:search]
    SearchResultsMode.spawn_from_query $opts[:search]
  end

  until Redwood::exceptions.nonempty? || $die
    c = begin
      Ncurses.nonblocking_getch
    rescue Interrupt
      raise if BufferManager.ask_yes_or_no "Die ungracefully now?"
      BufferManager.draw_screen
      nil
    end

    if c.nil?
      if BufferManager.sigwinch_happened?
        debug "redrawing screen on sigwinch"
        BufferManager.completely_redraw_screen
      end
      next
    end

    if c == 410
      ## this is ncurses's way of telling us it's detected a refresh.
      ## since we have our own sigwinch handler, we don't do anything.
      next
    end

    bm.erase_flash

    action =
      begin
        if bm.handle_input c
          :nothing
        else
          bm.resolve_input_with_keymap c, global_keymap
        end
      rescue InputSequenceAborted
        :nothing
      end
    case action
    when :quit_now
      break if bm.kill_all_buffers_safely
    when :quit_ask
      if bm.ask_yes_or_no "Really quit?"
        break if bm.kill_all_buffers_safely
      end
    when :help
      curmode = bm.focus_buf.mode
      bm.spawn_unless_exists("<help for #{curmode.name}>") { HelpMode.new curmode, global_keymap }
    when :roll_buffers
      bm.roll_buffers
    when :roll_buffers_backwards
      bm.roll_buffers_backwards
    when :kill_buffer
      bm.kill_buffer_safely bm.focus_buf
    when :list_buffers
      bm.spawn_unless_exists("buffer list", :system => true) { BufferListMode.new }
    when :list_contacts
      b, new = bm.spawn_unless_exists("Contact List") { ContactListMode.new }
      b.mode.load_in_background if new
    when :search
      query = BufferManager.ask :search, "Search all messages (enter for saved searches): "
      unless query.nil?
        if query.empty?
          bm.spawn_unless_exists("Saved searches") { SearchListMode.new }
        else
          SearchResultsMode.spawn_from_query query
        end
      end
    when :search_unread
      SearchResultsMode.spawn_from_query "is:unread"
    when :list_labels
      labels = LabelManager.all_labels.map { |l| LabelManager.string_for l }
      user_label = bm.ask_with_completions :label, "Show threads with label (enter for listing): ", labels
      unless user_label.nil?
        if user_label.empty?
          bm.spawn_unless_exists("Label list") { LabelListMode.new } if user_label && user_label.empty?
        else
          LabelSearchResultsMode.spawn_nicely user_label
        end
      end
    when :compose
      ComposeMode.spawn_nicely
    when :poll
      reporting_thread("user-invoked poll") { PollManager.poll }
    when :poll_unusual
      if BufferManager.ask_yes_or_no "Really poll unusual sources?"
        reporting_thread("user-invoked unusual poll") { PollManager.poll_unusual }
      end
    when :recall_draft
      case Index.num_results_for :label => :draft
      when 0
        bm.flash "No draft messages."
      when 1
        m = nil
        Index.each_id_by_date(:label => :draft) { |mid, builder| m = builder.call }
        r = ResumeMode.new(m)
        BufferManager.spawn "Edit message", r
        r.edit_message
      else
        b, new = BufferManager.spawn_unless_exists("All drafts") { LabelSearchResultsMode.new [:draft] }
        b.mode.load_threads :num => b.content_height if new
      end
    when :show_inbox
      BufferManager.raise_to_front ibuf
    when :show_console
      b, new = bm.spawn_unless_exists("Console", :system => true) { ConsoleMode.new }
      b.mode.run
    when :reload_colors
      Colormap.reset
      Colormap.populate_colormap
      bm.completely_redraw_screen
      bm.flash "reloaded colors"
<<<<<<< HEAD
=======
    when :run_keybindings_hook
      HookManager.clear_one 'keybindings'
      Keymap.run_hook global_keymap
      bm.flash "keybindings hook run"
>>>>>>> 967f2aa2
    when :nothing, InputSequenceAborted
    when :redraw
      bm.completely_redraw_screen
    else
      bm.flash "Unknown keypress '#{c.to_character}' for #{bm.focus_buf.mode.name}."
    end

    bm.draw_screen
  end

  bm.kill_all_buffers if $die
rescue Exception => e
  Redwood::record_exception e, "main"
ensure
  unless $opts[:no_threads]
    PollManager.stop if PollManager.instantiated?
    Index.stop_lock_update_thread
  end

  HookManager.run "shutdown"

  Index.stop_sync_worker
  Redwood::finish
  stop_cursing
  Redwood::Logger.remove_all_sinks!
  Redwood::Logger.add_sink $stderr, false
  debug "stopped cursing"

  if $die
    info "I've been ordered to commit seppuku. I obey!"
  end

  if Redwood::exceptions.empty?
    debug "no fatal errors. good job, william."
    Index.save
  else
    error "oh crap, an exception"
  end

  Index.unlock
end

unless Redwood::exceptions.empty?
  File.open(File.join(BASE_DIR, "exception-log.txt"), "w") do |f|
    Redwood::exceptions.each do |e, name|
      f.puts "--- #{e.class.name} from thread: #{name}"
      f.puts e.message, e.backtrace
    end
  end
  $stderr.puts <<EOS
----------------------------------------------------------------
I'm very sorry. It seems that an error occurred in Sup. Please
accept my sincere apologies. Please submit the contents of
#{BASE_DIR}/exception-log.txt and a brief report of the
circumstances to http://masanjin.net/sup-bugs/ so that I might
address this problem. Thank you!

Sincerely,
William
----------------------------------------------------------------
EOS
  Redwood::exceptions.each do |e, name|
    puts "--- #{e.class.name} from thread: #{name}"
    puts e.message, e.backtrace
  end
end

if Index.is_a_deprecated_ferret_index?
  puts "Reminder: to update your Ferret index to Xapian, run sup-convert-ferret-index."
end

end<|MERGE_RESOLUTION|>--- conflicted
+++ resolved
@@ -85,14 +85,9 @@
   k.add :show_console, "Show the Console buffer", '~'
 
   ## Submap for less often used keybindings
-<<<<<<< HEAD
-  k.add_multi "reload (c)olors", 'O' do |kk|
-    kk.add :reload_colors, "Reload colors", 'c'
-=======
   k.add_multi "reload (c)olors, rerun (k)eybindings hook", 'O' do |kk|
     kk.add :reload_colors, "Reload colors", 'c'
     kk.add :run_keybindings_hook, "Rerun keybindings hook", 'k'
->>>>>>> 967f2aa2
   end
 end
   
@@ -363,13 +358,10 @@
       Colormap.populate_colormap
       bm.completely_redraw_screen
       bm.flash "reloaded colors"
-<<<<<<< HEAD
-=======
     when :run_keybindings_hook
       HookManager.clear_one 'keybindings'
       Keymap.run_hook global_keymap
       bm.flash "keybindings hook run"
->>>>>>> 967f2aa2
     when :nothing, InputSequenceAborted
     when :redraw
       bm.completely_redraw_screen
