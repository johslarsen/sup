#!/usr/bin/env ruby

require 'rubygems'
require 'trollop'
require 'enumerator'
require "sup"

class Float
  def to_s; sprintf '%.2f', self; end
   def to_time_s
     infinite? ? "unknown" : super
   end
end

class Numeric
  def to_time_s
    i = to_i
    sprintf "%d:%02d:%02d", i / 3600, (i / 60) % 60, i % 60
  end
end

def time
  startt = Time.now
  yield
  Time.now - startt
end

opts = Trollop::options do
  version "sup-tweak-labels (sup #{Redwood::VERSION})"
  banner <<EOS
Batch modification of message state for messages already in the index.

Usage:
  sup-tweak-labels [options] <source>*

where <source>* is zero or more source URIs. Supported source URI schemes can
be seen by running "sup-add --help".

Options:
EOS
  opt :add, "One or more labels (comma-separated) to add to every message from the specified sources", :default => ""
  opt :remove, "One or more labels (comma-separated) to remove from every message from the specified sources, if those labels are present", :default => ""
  opt :query, "A Sup search query", :type => String

  text <<EOS

Other options:
EOS
  opt :verbose, "Print message ids as they're processed."
  opt :very_verbose, "Print message names and subjects as they're processed."
  opt :all_sources, "Scan over all sources.", :short => :none
  opt :dry_run, "Don't actually modify the index. Probably only useful with --verbose.", :short => "-n"
  opt :version, "Show version information", :short => :none
end
opts[:verbose] = true if opts[:very_verbose]

add_labels = opts[:add].to_set_of_symbols ","
remove_labels = opts[:remove].to_set_of_symbols ","

Trollop::die "nothing to do: no labels to add or remove" if add_labels.empty? && remove_labels.empty?
Trollop::die "no sources specified" if ARGV.empty?

Redwood::start
index = Redwood::Index.new
index.lock_interactively or exit
begin
<<<<<<< HEAD
=======
  index = Redwood::Index.init
>>>>>>> 723e222e
  index.load

  source_ids = if opts[:all_sources]
    Redwood::SourceManager.sources
  else
    ARGV.map do |uri|
      Redwood::SourceManager.source_for uri or Trollop::die "Unknown source: #{uri}. Did you add it with sup-add first?"
    end
  end.map { |s| s.id }
  Trollop::die "nothing to do: no sources" if source_ids.empty?

  query = "+(" + source_ids.map { |id| "source_id:#{id}" }.join(" OR ") + ")"
  if add_labels.empty?
    ## if all we're doing is removing labels, we can further restrict the
    ## query to only messages with those labels
    query += " +(" + remove_labels.map { |l| "label:#{l}" }.join(" ") + ")"
  end
  query += ' ' + opts[:query] if opts[:query]

  parsed_query = index.parse_query query
  parsed_query.merge! :load_spam => true, :load_deleted => true, :load_killed => true
  ids = Enumerable::Enumerator.new(index, :each_id, parsed_query).map
  num_total = ids.size

  $stderr.puts "Found #{num_total} documents across #{source_ids.length} sources. Scanning..."

  num_changed = num_scanned = 0
  last_info_time = start_time = Time.now
  ids.each do |id|
    num_scanned += 1

    m = index.build_message id
    old_labels = m.labels.dup

    m.labels += add_labels
    m.labels -= remove_labels

    unless m.labels == old_labels
      num_changed += 1
      puts "From #{m.from}, subject: #{m.subj}" if opts[:very_verbose]
      puts "#{m.id}: {#{old_labels.to_a.join ','}} => {#{m.labels.to_a.join ','}}" if opts[:verbose]
      puts if opts[:very_verbose]
      index.update_message_state m unless opts[:dry_run]
    end

    if Time.now - last_info_time > 60
      last_info_time = Time.now
      elapsed = last_info_time - start_time
      pctdone = 100.0 * num_scanned.to_f / num_total.to_f
      remaining = (100.0 - pctdone) * (elapsed.to_f / pctdone)
      $stderr.puts "## #{num_scanned} (#{pctdone}%) read; #{elapsed.to_time_s} elapsed; #{remaining.to_time_s} remaining"
    end
  end
  $stderr.puts "Scanned #{num_scanned} / #{num_total} messages and changed #{num_changed}."

  unless num_changed == 0
    $stderr.puts "Optimizing index..."
    index.optimize unless opts[:dry_run]
  end

rescue Exception => e
  File.open("sup-exception-log.txt", "w") { |f| f.puts e.backtrace }
  raise
ensure
  index.save
  Redwood::finish
  index.unlock
end
<|MERGE_RESOLUTION|>--- conflicted
+++ resolved
@@ -61,13 +61,9 @@
 Trollop::die "no sources specified" if ARGV.empty?
 
 Redwood::start
-index = Redwood::Index.new
+index = Redwood::Index.init
 index.lock_interactively or exit
 begin
-<<<<<<< HEAD
-=======
-  index = Redwood::Index.init
->>>>>>> 723e222e
   index.load
 
   source_ids = if opts[:all_sources]
